--- conflicted
+++ resolved
@@ -604,12 +604,6 @@
 
             t = realloc(lsockets, sizeof(int) * (nlsockets + 1));
             if (!(t)) {
-<<<<<<< HEAD
-                if ((lsockets))
-                    free(lsockets);
-
-=======
->>>>>>> 33a3a884
                 ret = 1;
                 break;
             }
