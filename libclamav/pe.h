/*
 *  Copyright (C) 2007-2008 Sourcefire, Inc.
 *
 *  Authors: Alberto Wu, Tomasz Kojm
 *
 *  This program is free software; you can redistribute it and/or modify
 *  it under the terms of the GNU General Public License version 2 as
 *  published by the Free Software Foundation.
 *
 *  This program is distributed in the hope that it will be useful,
 *  but WITHOUT ANY WARRANTY; without even the implied warranty of
 *  MERCHANTABILITY or FITNESS FOR A PARTICULAR PURPOSE.  See the
 *  GNU General Public License for more details.
 *
 *  You should have received a copy of the GNU General Public License
 *  along with this program; if not, write to the Free Software
 *  Foundation, Inc., 51 Franklin Street, Fifth Floor, Boston,
 *  MA 02110-1301, USA.
 */

#ifndef __PE_H
#define __PE_H

#include "clamav.h"
#include "execs.h"
#include "others.h"
#include "cltypes.h"
#include "fmap.h"
#include "bcfeatures.h"
/** @file */
/** Header for this PE file */
struct pe_image_file_hdr {
    uint32_t Magic;  /**< PE magic header: PE\\0\\0 */
    uint16_t Machine;/**< CPU this executable runs on, see libclamav/pe.c for possible values */
    uint16_t NumberOfSections;/**< Number of sections in this executable */
    uint32_t TimeDateStamp;   /**< Unreliable */
    uint32_t PointerToSymbolTable;	    /**< debug */
    uint32_t NumberOfSymbols;		    /**< debug */
    uint16_t SizeOfOptionalHeader;	    /**< == 224 */
    uint16_t Characteristics;
};

/** PE data directory header */
struct pe_image_data_dir {
    uint32_t VirtualAddress;
    uint32_t Size;
};

/** 32-bit PE optional header */
struct pe_image_optional_hdr32 {
    uint16_t Magic;
    uint8_t  MajorLinkerVersion;		    /**< unreliable */
    uint8_t  MinorLinkerVersion;		    /**< unreliable */
    uint32_t SizeOfCode;			    /**< unreliable */
    uint32_t SizeOfInitializedData;		    /**< unreliable */
    uint32_t SizeOfUninitializedData;		    /**< unreliable */
    uint32_t AddressOfEntryPoint;
    uint32_t BaseOfCode;
    uint32_t BaseOfData;
    uint32_t ImageBase;				    /**< multiple of 64 KB */
    uint32_t SectionAlignment;			    /**< usually 32 or 4096 */
    uint32_t FileAlignment;			    /**< usually 32 or 512 */
    uint16_t MajorOperatingSystemVersion;	    /**< not used */
    uint16_t MinorOperatingSystemVersion;	    /**< not used */
    uint16_t MajorImageVersion;			    /** unreliable */
    uint16_t MinorImageVersion;			    /** unreliable */
    uint16_t MajorSubsystemVersion;
    uint16_t MinorSubsystemVersion;
    uint32_t Win32VersionValue;			    /* ? */
    uint32_t SizeOfImage;
    uint32_t SizeOfHeaders;
    uint32_t CheckSum;				    /**< NT drivers only */
    uint16_t Subsystem;
    uint16_t DllCharacteristics;
    uint32_t SizeOfStackReserve;
    uint32_t SizeOfStackCommit;
    uint32_t SizeOfHeapReserve;
    uint32_t SizeOfHeapCommit;
    uint32_t LoaderFlags;			    /* ? */
    uint32_t NumberOfRvaAndSizes;		    /**< unreliable */
    struct pe_image_data_dir DataDirectory[16];
};

/** PE 64-bit optional header */
struct pe_image_optional_hdr64 {
    uint16_t Magic;
    uint8_t  MajorLinkerVersion;		    /**< unreliable */
    uint8_t  MinorLinkerVersion;		    /**< unreliable */
    uint32_t SizeOfCode;			    /**< unreliable */
    uint32_t SizeOfInitializedData;		    /**< unreliable */
    uint32_t SizeOfUninitializedData;		    /**< unreliable */
    uint32_t AddressOfEntryPoint;
    uint32_t BaseOfCode;
    uint64_t ImageBase;				    /**< multiple of 64 KB */
    uint32_t SectionAlignment;			    /**< usually 32 or 4096 */
    uint32_t FileAlignment;			    /**< usually 32 or 512 */
    uint16_t MajorOperatingSystemVersion;	    /**< not used */
    uint16_t MinorOperatingSystemVersion;	    /**< not used */
    uint16_t MajorImageVersion;			    /**< unreliable */
    uint16_t MinorImageVersion;			    /**< unreliable */
    uint16_t MajorSubsystemVersion;
    uint16_t MinorSubsystemVersion;
    uint32_t Win32VersionValue;			    /* ? */
    uint32_t SizeOfImage;
    uint32_t SizeOfHeaders;
    uint32_t CheckSum;				    /**< NT drivers only */
    uint16_t Subsystem;
    uint16_t DllCharacteristics;
    uint64_t SizeOfStackReserve;
    uint64_t SizeOfStackCommit;
    uint64_t SizeOfHeapReserve;
    uint64_t SizeOfHeapCommit;
    uint32_t LoaderFlags;			    /* ? */
    uint32_t NumberOfRvaAndSizes;		    /**< unreliable */
    struct pe_image_data_dir DataDirectory[16];
};

/** PE section header */
struct pe_image_section_hdr {
    uint8_t Name[8];			    /**< may not end with NULL */
    /*
    union {
	uint32_t PhysicalAddress;
	uint32_t VirtualSize;
    } AddrSize;
    */
    uint32_t VirtualSize;
    uint32_t VirtualAddress;
    uint32_t SizeOfRawData;		    /**< multiple of FileAlignment */
    uint32_t PointerToRawData;		    /**< offset to the section's data */
    uint32_t PointerToRelocations;	    /**< object files only */
    uint32_t PointerToLinenumbers;	    /**< object files only */
    uint16_t NumberOfRelocations;	    /**< object files only */
    uint16_t NumberOfLinenumbers;	    /**< object files only */
    uint32_t Characteristics;
};

<<<<<<< HEAD
int cli_scanpe(cli_ctx *ctx, unsigned int *icongrp1, unsigned int *icongrp2);
=======
/** Data for the bytecode PE hook */
struct cli_pe_hook_data {
    struct cli_exe_info exe_info;
    struct pe_image_file_hdr *file_hdr;
    struct pe_image_optional_hdr32 *opt32;
    struct pe_image_optional_hdr64 *opt64;
    struct pe_image_data_dir *dirs;
    uint32_t e_lfanew;/**< address of new exe header */
    uint32_t overlays;/**< number of overlays */
    int32_t overlays_sz;/**< size of overlays */
    /* FIXME: these should not be necessary (they are for now) */
    uint8_t dummyn;
    uint8_t *dummy EBOUNDS(dummyn);
};

int cli_scanpe(cli_ctx *ctx);
>>>>>>> 1b2396ca

int cli_peheader(fmap_t *map, struct cli_exe_info *peinfo);

uint32_t cli_rawaddr(uint32_t, struct cli_exe_section *, uint16_t, unsigned int *, size_t, uint32_t);
void findres(uint32_t, uint32_t, uint32_t, cli_ctx *, struct cli_exe_section *, uint16_t, uint32_t, int (*)(void *, uint32_t, uint32_t, uint32_t, uint32_t), void *);

#endif<|MERGE_RESOLUTION|>--- conflicted
+++ resolved
@@ -135,9 +135,6 @@
     uint32_t Characteristics;
 };
 
-<<<<<<< HEAD
-int cli_scanpe(cli_ctx *ctx, unsigned int *icongrp1, unsigned int *icongrp2);
-=======
 /** Data for the bytecode PE hook */
 struct cli_pe_hook_data {
     struct cli_exe_info exe_info;
@@ -153,8 +150,7 @@
     uint8_t *dummy EBOUNDS(dummyn);
 };
 
-int cli_scanpe(cli_ctx *ctx);
->>>>>>> 1b2396ca
+int cli_scanpe(cli_ctx *ctx, unsigned int *icongrp1, unsigned int *icongrp2);
 
 int cli_peheader(fmap_t *map, struct cli_exe_info *peinfo);
 
