/*
 *  Copyright (C) 2007-2009 Sourcefire, Inc.
 *
 *  Authors: Tomasz Kojm
 *
 *  This program is free software; you can redistribute it and/or modify
 *  it under the terms of the GNU General Public License version 2 as
 *  published by the Free Software Foundation.
 *
 *  This program is distributed in the hope that it will be useful,
 *  but WITHOUT ANY WARRANTY; without even the implied warranty of
 *  MERCHANTABILITY or FITNESS FOR A PARTICULAR PURPOSE.  See the
 *  GNU General Public License for more details.
 *
 *  You should have received a copy of the GNU General Public License
 *  along with this program; if not, write to the Free Software
 *  Foundation, Inc., 51 Franklin Street, Fifth Floor, Boston,
 *  MA 02110-1301, USA.
 */

#if HAVE_CONFIG_H
#include "clamav-config.h"
#endif

#include <string.h>
#include <ctype.h>
#include <sys/types.h>
#include <sys/stat.h>
#ifdef	HAVE_UNISTD_H
#include <unistd.h>
#endif

#include "clamav.h"
#include "others.h"
#include "matcher-ac.h"
#include "matcher-bm.h"
#include "md5.h"
#include "filetypes.h"
#include "matcher.h"
#include "pe.h"
#include "elf.h"
#include "execs.h"
#include "special.h"
#include "str.h"
#include "cltypes.h"
#include "default.h"
#include "macho.h"
#include "fmap.h"
#include "pe_icons.h"
#include "regex/regex.h"

<<<<<<< HEAD
int cli_scanbuff(const unsigned char *buffer, uint32_t length, uint32_t offset, cli_ctx *ctx, cli_file_t ftype, struct cli_ac_data **acdata)
=======
static inline int matcher_run(const struct cli_matcher *root,
			      const unsigned char *buffer, uint32_t length,
			      const char **virname, struct cli_ac_data *mdata,
			      uint32_t offset,
			      cli_file_t ftype,
			      int desc,
			      struct cli_matched_type **ftoffset,
			      unsigned int acmode)
{
    int ret;
    if (root->ac_only || (ret = cli_bm_scanbuff(buffer, length, virname, root, offset, ftype, desc)) != CL_VIRUS)
	ret = cli_ac_scanbuff(buffer, length, virname, NULL, NULL, root, mdata, offset, ftype, desc, ftoffset, acmode, NULL);
    return ret;
}

int cli_scanbuff(const unsigned char *buffer, uint32_t length, cli_ctx *ctx, cli_file_t ftype, struct cli_ac_data **acdata)
>>>>>>> 2a94c08e
{
	int ret = CL_CLEAN;
	unsigned int i;
	struct cli_ac_data mdata;
	struct cli_matcher *groot, *troot = NULL;
	const char **virname=ctx->virname;
	const struct cl_engine *engine=ctx->engine;

    if(!engine) {
	cli_errmsg("cli_scanbuff: engine == NULL\n");
	return CL_ENULLARG;
    }

    groot = engine->root[0]; /* generic signatures */

    if(ftype) {
	for(i = 1; i < CLI_MTARGETS; i++) {
	    if(cli_mtargets[i].target == ftype) {
		troot = engine->root[i];
		break;
	    }
	}
    }

    if(troot) {

	if(!acdata && (ret = cli_ac_initdata(&mdata, troot->ac_partsigs, troot->ac_lsigs, troot->ac_reloff_num, CLI_DEFAULT_AC_TRACKLEN)))
	    return ret;

<<<<<<< HEAD
	if(troot->ac_only || (ret = cli_bm_scanbuff(buffer, length, virname, NULL, troot, offset, NULL, NULL)) != CL_VIRUS)
	    ret = cli_ac_scanbuff(buffer, length, virname, NULL, NULL, troot, acdata ? (acdata[0]) : (&mdata), offset, ftype, NULL, AC_SCAN_VIR, NULL);
=======
	ret = matcher_run(troot, buffer, length, virname, acdata ? (acdata[0]): (&mdata), 0, ftype, -1, NULL, AC_SCAN_VIR);
>>>>>>> 2a94c08e

	if(!acdata)
	    cli_ac_freedata(&mdata);

	if(ret == CL_VIRUS)
	    return ret;
    }

    if(!acdata && (ret = cli_ac_initdata(&mdata, groot->ac_partsigs, groot->ac_lsigs, groot->ac_reloff_num, CLI_DEFAULT_AC_TRACKLEN)))
	return ret;

<<<<<<< HEAD
    if(groot->ac_only || (ret = cli_bm_scanbuff(buffer, length, virname, NULL, groot, offset, NULL, NULL)) != CL_VIRUS)
	ret = cli_ac_scanbuff(buffer, length, virname, NULL, NULL, groot, acdata ? (acdata[1]) : (&mdata), offset, ftype, NULL, AC_SCAN_VIR, NULL);
=======
    ret = matcher_run(groot, buffer, length, virname, acdata ? (acdata[1]): (&mdata), 0, ftype, -1, NULL, AC_SCAN_VIR);
>>>>>>> 2a94c08e

    if(!acdata)
	cli_ac_freedata(&mdata);

    return ret;
}

/*
 * offdata[0]: type
 * offdata[1]: offset value
 * offdata[2]: max shift
 * offdata[3]: section number
 */
int cli_caloff(const char *offstr, struct cli_target_info *info, fmap_t *map, unsigned int target, uint32_t *offdata, uint32_t *offset_min, uint32_t *offset_max)
{
	int (*einfo)(fmap_t *, struct cli_exe_info *) = NULL;
	char offcpy[65];
	unsigned int n, val;
	char *pt;

    if(!info) { /* decode offset string */
	if(!offstr) {
	    cli_errmsg("cli_caloff: offstr == NULL\n");
	    return CL_ENULLARG;
	}

	if(!strcmp(offstr, "*")) {
	    offdata[0] = *offset_max = *offset_min = CLI_OFF_ANY;
	    return CL_SUCCESS;
	}

	if(strlen(offstr) > 64) {
	    cli_errmsg("cli_caloff: Offset string too long\n");
	    return CL_EMALFDB;
	}
	strcpy(offcpy, offstr);

	if((pt = strchr(offcpy, ','))) {
	    if(!cli_isnumber(pt + 1)) {
		cli_errmsg("cli_caloff: Invalid offset shift value\n");
		return CL_EMALFDB;
	    }
	    offdata[2] = atoi(pt + 1);
	    *pt = 0;
	} else {
	    offdata[2] = 0;
	}

	*offset_max = *offset_min = CLI_OFF_NONE;

	if(!strncmp(offcpy, "EP+", 3) || !strncmp(offcpy, "EP-", 3)) {
	    if(offcpy[2] == '+')
		offdata[0] = CLI_OFF_EP_PLUS;
	    else
		offdata[0] = CLI_OFF_EP_MINUS;

	    if(!cli_isnumber(&offcpy[3])) {
		cli_errmsg("cli_caloff: Invalid offset value\n");
		return CL_EMALFDB;
	    }
	    offdata[1] = atoi(&offcpy[3]);

	} else if(offcpy[0] == 'S') {
	    if(!strncmp(offstr, "SL+", 3)) {
		offdata[0] = CLI_OFF_SL_PLUS;
		if(!cli_isnumber(&offcpy[3])) {
		    cli_errmsg("cli_caloff: Invalid offset value\n");
		    return CL_EMALFDB;
		}
		offdata[1] = atoi(&offcpy[3]);

	    } else if(sscanf(offcpy, "S%u+%u", &n, &val) == 2) {
		offdata[0] = CLI_OFF_SX_PLUS;
		offdata[1] = val;
		offdata[3] = n;
	    } else {
		cli_errmsg("cli_caloff: Invalid offset string\n");
		return CL_EMALFDB;
	    }

	} else if(!strncmp(offcpy, "EOF-", 4)) {
	    offdata[0] = CLI_OFF_EOF_MINUS;
	    if(!cli_isnumber(&offcpy[4])) {
		cli_errmsg("cli_caloff: Invalid offset value\n");
		return CL_EMALFDB;
	    }
	    offdata[1] = atoi(&offcpy[4]);
	} else if(!strncmp(offcpy, "VI", 2)) {
	    /* versioninfo */
	    offdata[0] = CLI_OFF_VERSION;
	} else if (strchr(offcpy, '$')) {
	    if (sscanf(offcpy, "$%u$", &n) != 1) {
		cli_errmsg("cli_caloff: Invalid macro($) in offset: %s\n", offcpy);
		return CL_EMALFDB;
	    }
	    if (n >= 32) {
		cli_errmsg("cli_caloff: at most 32 macro groups supported\n");
		return CL_EMALFDB;
	    }
	    offdata[0] = CLI_OFF_MACRO;
	    offdata[1] = n;
	} else {
	    offdata[0] = CLI_OFF_ABSOLUTE;
	    if(!cli_isnumber(offcpy)) {
		cli_errmsg("cli_caloff: Invalid offset value\n");
		return CL_EMALFDB;
	    }
	    *offset_min = offdata[1] = atoi(offcpy);
	    *offset_max = *offset_min + offdata[2];
	}

	if(offdata[0] != CLI_OFF_ANY && offdata[0] != CLI_OFF_ABSOLUTE &&
	   offdata[0] != CLI_OFF_EOF_MINUS && offdata[0] != CLI_OFF_MACRO) {
	    if(target != 1 && target != 6 && target != 9) {
		cli_errmsg("cli_caloff: Invalid offset type for target %u\n", target);
		return CL_EMALFDB;
	    }
	}

    } else {
	/* calculate relative offsets */
	if(info->status == -1) {
	    *offset_min = CLI_OFF_NONE;
	    if(offset_max)
		*offset_max = CLI_OFF_NONE;
	    return CL_SUCCESS;
	}

	if((offdata[0] == CLI_OFF_EOF_MINUS)) {
	    if(!info->fsize)
		info->fsize = map->len;
	} else if(!info->status) {
	    if(target == 1)
		einfo = cli_peheader;
	    else if(target == 6)
		einfo = cli_elfheader;
	    else if(target == 9)
		einfo = cli_machoheader;

	    if(!einfo) {
		cli_errmsg("cli_caloff: Invalid offset/filetype\n");
		return CL_EMALFDB;
	    }

	    if(einfo(map, &info->exeinfo)) {
		/* einfo *may* fail */
		info->status = -1;
		*offset_min = CLI_OFF_NONE;
		if(offset_max)
		    *offset_max = CLI_OFF_NONE;
		return CL_SUCCESS;
	    }
	    info->status = 1;
	}

	switch(offdata[0]) {
	    case CLI_OFF_EOF_MINUS:
		*offset_min = info->fsize - offdata[1];
		break;

	    case CLI_OFF_EP_PLUS:
		*offset_min = info->exeinfo.ep + offdata[1];
		break;

	    case CLI_OFF_EP_MINUS:
		*offset_min = info->exeinfo.ep - offdata[1];
		break;

	    case CLI_OFF_SL_PLUS:
		*offset_min = info->exeinfo.section[info->exeinfo.nsections - 1].raw + offdata[1];
		break;

	    case CLI_OFF_SX_PLUS:
		if(offdata[3] >= info->exeinfo.nsections)
		    *offset_min = CLI_OFF_NONE;
		else
		    *offset_min = info->exeinfo.section[offdata[3]].raw + offdata[1];
		break;
	    case CLI_OFF_VERSION:
		*offset_min = *offset_max = CLI_OFF_ANY;
		break;
	    default:
		cli_errmsg("cli_caloff: Not a relative offset (type: %u)\n", offdata[0]);
		return CL_EARG;
	}

	if(offset_max) {
	    if(*offset_min != CLI_OFF_NONE)
		*offset_max = *offset_min + offdata[2];
	    else
		*offset_max = CLI_OFF_NONE;
	}
    }

    return CL_SUCCESS;
}

int cli_checkfp(int fd, cli_ctx *ctx)
{
	unsigned char *digest;
	char md5[33];
	unsigned int i;
	const char *virname;
	off_t pos;
	struct stat sb;
	const struct cli_bm_patt *patt = NULL;


    if((pos = lseek(fd, 0, SEEK_CUR)) == -1) {
	cli_errmsg("cli_checkfp(): lseek() failed\n");
	return 0;
    }

    lseek(fd, 0, SEEK_SET);

    if(ctx->engine->md5_fp) {
	if(fstat(fd, &sb) == -1) {
	    cli_errmsg("cli_checkfp(): fstat(%d) failed\n", fd);
	    lseek(fd, pos, SEEK_SET);
	    return 0;
	}

	if(!(digest = cli_md5digest(fd))) {
	    cli_errmsg("cli_checkfp(): Can't generate MD5 checksum\n");
	    lseek(fd, pos, SEEK_SET);
	    return 0;
	}

	if(cli_bm_scanbuff(digest, 16, &virname, &patt, ctx->engine->md5_fp, 0, NULL, NULL) == CL_VIRUS && patt->filesize == sb.st_size) {
	    cli_dbgmsg("cli_checkfp(): Found false positive detection (fp sig: %s)\n", virname);
	    free(digest);
	    lseek(fd, pos, SEEK_SET);
	    return 1;
	}

	for(i = 0; i < 16; i++)
	    sprintf(md5 + i * 2, "%02x", digest[i]);
	md5[32] = 0;
	cli_dbgmsg("FP SIGNATURE: %s:%u:%s\n", md5, (unsigned int) sb.st_size, *ctx->virname ? *ctx->virname : "Name");

	free(digest);
    }

    lseek(fd, pos, SEEK_SET);
    return 0;
}

static int matchicon(cli_ctx *ctx, const char *grp1, const char *grp2)
{
	icon_groupset iconset;

    cli_icongroupset_init(&iconset);
    cli_icongroupset_add(grp1 ? grp1 : "*", &iconset, 0, ctx);
    cli_icongroupset_add(grp2 ? grp2 : "*", &iconset, 1, ctx);
    return cli_match_icon(&iconset, ctx);
}

int cli_scandesc(int desc, cli_ctx *ctx, cli_file_t ftype, uint8_t ftonly, struct cli_matched_type **ftoffset, unsigned int acmode)
{
    int ret = CL_EMEM;
    fmap_t *map = *ctx->fmap;

    if((*ctx->fmap = fmap(desc, 0, 0))) {
	ret = cli_fmap_scandesc(ctx, ftype, ftonly, ftoffset, acmode, NULL);
	funmap(*ctx->fmap);
    }
    *ctx->fmap = map;
    return ret;
}


int cli_fmap_scandesc(cli_ctx *ctx, cli_file_t ftype, uint8_t ftonly, struct cli_matched_type **ftoffset, unsigned int acmode, unsigned char *refhash)
{
 	unsigned char *buff;
	int ret = CL_CLEAN, type = CL_CLEAN, bytes;
	unsigned int i, evalcnt, bm_offmode = 0;
	uint32_t maxpatlen, offset = 0;
	uint64_t evalids;
	struct cli_ac_data gdata, tdata;
	struct cli_bm_off toff;
	cli_md5_ctx md5ctx;
	unsigned char digest[16];
	struct cli_matcher *groot = NULL, *troot = NULL;
	fmap_t *map = *ctx->fmap;
	int (*einfo)(fmap_t *, struct cli_exe_info *) = NULL;
	struct cli_exe_info exeinfo;

    if(!ctx->engine) {
	cli_errmsg("cli_scandesc: engine == NULL\n");
	return CL_ENULLARG;
    }

    if(!ftonly)
	groot = ctx->engine->root[0]; /* generic signatures */

    if(ftype) {
	for(i = 1; i < CLI_MTARGETS; i++) {
	    if(cli_mtargets[i].target == ftype) {
		troot = ctx->engine->root[i];
		break;
	    }
	}
    }

    if(ftonly) {
	if(!troot)
	    return CL_CLEAN;

	maxpatlen = troot->maxpatlen;
    } else {
	if(troot)
	    maxpatlen = MAX(troot->maxpatlen, groot->maxpatlen);
	else
	    maxpatlen = groot->maxpatlen;
    }

    if(!ftonly)
	if((ret = cli_ac_initdata(&gdata, groot->ac_partsigs, groot->ac_lsigs, groot->ac_reloff_num, CLI_DEFAULT_AC_TRACKLEN)) || (ret = cli_ac_caloff(groot, &gdata, map)))
	    return ret;

    if(troot) {
	if((ret = cli_ac_initdata(&tdata, troot->ac_partsigs, troot->ac_lsigs, troot->ac_reloff_num, CLI_DEFAULT_AC_TRACKLEN)) || (ret = cli_ac_caloff(troot, &tdata, map))) {
	    if(!ftonly)
		cli_ac_freedata(&gdata);
	    return ret;
	}
	if(troot->bm_offmode) {
	    if(map->len >= CLI_DEFAULT_BM_OFFMODE_FSIZE) {
		if((ret = cli_bm_initoff(troot, &toff, map))) {
		    if(!ftonly)
			cli_ac_freedata(&gdata);
		    cli_ac_freedata(&tdata);
		    return ret;
		}
		bm_offmode = 1;
	    }
	}
    }

    if(!refhash && !ftonly && ctx->engine->md5_hdb)
	cli_md5_init(&md5ctx);

    while(offset < map->len) {
	bytes = MIN(map->len - offset, SCANBUFF);
	if(!(buff = fmap_need_off_once(map, offset, bytes)))
	    break;
	if(ctx->scanned)
	    *ctx->scanned += bytes / CL_COUNT_PRECISION;

	if(troot) {
<<<<<<< HEAD
	    if(troot->ac_only || (ret = cli_bm_scanbuff(buff, bytes, ctx->virname, NULL, troot, offset, map, bm_offmode ? &toff : NULL)) != CL_VIRUS)
		ret = cli_ac_scanbuff(buff, bytes, ctx->virname, NULL, NULL, troot, &tdata, offset, ftype, ftoffset, acmode, NULL);
=======
	    ret = matcher_run(troot, upt, length, ctx->virname, &tdata, offset, ftype, desc, NULL, acmode);

>>>>>>> 2a94c08e
	    if(ret == CL_VIRUS) {
		if(!ftonly)
		    cli_ac_freedata(&gdata);
		cli_ac_freedata(&tdata);
		if(bm_offmode)
		    cli_bm_freeoff(&toff);
		return CL_VIRUS;
	    }
	}

	if(!ftonly) {
	    if(groot->ac_only || (ret = cli_bm_scanbuff(buff, bytes, ctx->virname, NULL, groot, offset, map, NULL)) != CL_VIRUS)
		ret = cli_ac_scanbuff(buff, bytes, ctx->virname, NULL, NULL, groot, &gdata, offset, ftype, ftoffset, acmode, NULL);
	    if(ret == CL_VIRUS) {
		cli_ac_freedata(&gdata);
		if(troot) {
		    cli_ac_freedata(&tdata);
		    if(bm_offmode)
			cli_bm_freeoff(&toff);
		}
		return CL_VIRUS;
	    } else if((acmode & AC_SCAN_FT) && ret >= CL_TYPENO) {
		if(ret > type)
		    type = ret;
	    }

	    if(!refhash && ctx->engine->md5_hdb)
		cli_md5_update(&md5ctx, buff + maxpatlen * (offset!=0), bytes - maxpatlen * (offset!=0));
	}

	if(bytes < SCANBUFF) break;
	offset += bytes - maxpatlen;
    }

#define LSIGEVAL(xroot, xdata) \
    for(i = 0; i < xroot->ac_lsigs; i++) { \
	evalcnt = 0; \
	evalids = 0; \
	cli_ac_chkmacro(xroot, &xdata, i);\
	if(cli_ac_chklsig(xroot->ac_lsigtable[i]->logic, xroot->ac_lsigtable[i]->logic + strlen(xroot->ac_lsigtable[i]->logic), xdata.lsigcnt[i], &evalcnt, &evalids, 0) == 1) { \
	    if(xroot->ac_lsigtable[i]->tdb.container && xroot->ac_lsigtable[i]->tdb.container[0] != ctx->container_type) \
		continue; \
	    if(xroot->ac_lsigtable[i]->tdb.filesize && (xroot->ac_lsigtable[i]->tdb.filesize[0] > map->len || xroot->ac_lsigtable[i]->tdb.filesize[1] < map->len)) \
		continue; \
	    \
	    if(xroot->ac_lsigtable[i]->tdb.ep || xroot->ac_lsigtable[i]->tdb.nos) { \
		einfo = NULL; \
		if(xroot->type == 1) \
		    einfo = cli_peheader; \
		else if(xroot->type == 6) \
		    einfo = cli_elfheader; \
		else if(xroot->type == 9) \
		    einfo = cli_machoheader; \
		if(!einfo) \
		    continue; \
		memset(&exeinfo, 0, sizeof(exeinfo)); \
		if(einfo(map, &exeinfo)) \
		    continue; \
		if(exeinfo.section) \
		    free(exeinfo.section); \
		if(xroot->ac_lsigtable[i]->tdb.ep && (xroot->ac_lsigtable[i]->tdb.ep[0] > exeinfo.ep || xroot->ac_lsigtable[i]->tdb.ep[1] < exeinfo.ep)) \
		    continue; \
		if(xroot->ac_lsigtable[i]->tdb.nos && (xroot->ac_lsigtable[i]->tdb.nos[0] > exeinfo.nsections || xroot->ac_lsigtable[i]->tdb.nos[1] < exeinfo.nsections)) \
		    continue; \
	    } \
	    if(xroot->ac_lsigtable[i]->tdb.icongrp1 || xroot->ac_lsigtable[i]->tdb.icongrp2) { \
		if(matchicon(ctx, xroot->ac_lsigtable[i]->tdb.icongrp1, xroot->ac_lsigtable[i]->tdb.icongrp2) == CL_VIRUS) { \
		    ret = CL_VIRUS; \
		    break; \
		} else { \
		    continue; \
		} \
	    } \
	    if(!xroot->ac_lsigtable[i]->bc_idx) { \
		if(ctx->virname) \
		    *ctx->virname = xroot->ac_lsigtable[i]->virname; \
		ret = CL_VIRUS; \
		break; \
	    } \
	    if(cli_bytecode_runlsig(ctx, &ctx->engine->bcs, xroot->ac_lsigtable[i]->bc_idx, ctx->virname, xdata.lsigcnt[i], xdata.lsigsuboff[i], map) == CL_VIRUS) { \
		ret = CL_VIRUS; \
		break; \
	    } \
	} \
    }

    if(troot) {
	LSIGEVAL(troot, tdata);
	cli_ac_freedata(&tdata);
	if(bm_offmode)
	    cli_bm_freeoff(&toff);
    }

    if(groot) {
	if(ret != CL_VIRUS)
	    LSIGEVAL(groot, gdata);
	cli_ac_freedata(&gdata);
    }

    if(ret == CL_VIRUS)
	return CL_VIRUS;

    if(!ftonly && ctx->engine->md5_hdb) {
	    const struct cli_bm_patt *patt;
	if(!refhash) {
	    cli_md5_final(digest, &md5ctx);
	    refhash = digest;
	}
	if(cli_bm_scanbuff(refhash, 16, ctx->virname, &patt, ctx->engine->md5_hdb, 0, NULL, NULL) == CL_VIRUS && patt->filesize == map->len && (cli_bm_scanbuff(refhash, 16, NULL, &patt, ctx->engine->md5_fp, 0, NULL, NULL) != CL_VIRUS || patt->filesize != map->len))
	    return CL_VIRUS;
    }

    return (acmode & AC_SCAN_FT) ? type : CL_CLEAN;
}

int cli_matchmeta(cli_ctx *ctx, const char *fname, size_t fsizec, size_t fsizer, int encrypted, int filepos, int res1, void *res2)
{
	const struct cli_cdb *cdb;

    if(!(cdb = ctx->engine->cdb))
	return CL_CLEAN;

    do {
	if(cdb->ctype != CL_TYPE_ANY && cdb->ctype != ctx->container_type)
	    continue;

	if(cdb->encrypted != 2 && cdb->encrypted != encrypted)
	    continue;

	if(cdb->res1 && (cdb->ctype == CL_TYPE_ZIP || cdb->ctype == CL_TYPE_RAR) && cdb->res1 != res1)
	    continue;

#define CDBRANGE(field, val)						    \
	if(field[0] != CLI_OFF_ANY) {					    \
	    if(field[0] == field[1] && field[0] != val)			    \
		continue;						    \
	    else if(field[0] != field[1] && ((field[0] && field[0] > val) ||\
	      (field[1] && field[1] < val)))				    \
		continue;						    \
	}

	CDBRANGE(cdb->csize, ctx->container_size);
	CDBRANGE(cdb->fsizec, fsizec);
	CDBRANGE(cdb->fsizer, fsizer);
	CDBRANGE(cdb->filepos, filepos);

	if(cdb->name.re_magic && (!fname || cli_regexec(&cdb->name, fname, 0, NULL, 0) == REG_NOMATCH))
	    continue;

	*ctx->virname = cdb->virname;
	return CL_VIRUS;

    } while((cdb = cdb->next));

    return CL_CLEAN;
}<|MERGE_RESOLUTION|>--- conflicted
+++ resolved
@@ -49,26 +49,23 @@
 #include "pe_icons.h"
 #include "regex/regex.h"
 
-<<<<<<< HEAD
-int cli_scanbuff(const unsigned char *buffer, uint32_t length, uint32_t offset, cli_ctx *ctx, cli_file_t ftype, struct cli_ac_data **acdata)
-=======
 static inline int matcher_run(const struct cli_matcher *root,
 			      const unsigned char *buffer, uint32_t length,
 			      const char **virname, struct cli_ac_data *mdata,
 			      uint32_t offset,
 			      cli_file_t ftype,
-			      int desc,
 			      struct cli_matched_type **ftoffset,
-			      unsigned int acmode)
+			      unsigned int acmode,
+			      fmap_t *map,
+			      struct cli_bm_off *offdata)
 {
     int ret;
-    if (root->ac_only || (ret = cli_bm_scanbuff(buffer, length, virname, root, offset, ftype, desc)) != CL_VIRUS)
-	ret = cli_ac_scanbuff(buffer, length, virname, NULL, NULL, root, mdata, offset, ftype, desc, ftoffset, acmode, NULL);
+    if (root->ac_only || (ret = cli_bm_scanbuff(buffer, length, virname, NULL, root, offset, map, offdata)) != CL_VIRUS)
+	ret = cli_ac_scanbuff(buffer, length, virname, NULL, NULL, root, mdata, offset, ftype, ftoffset, acmode, NULL);
     return ret;
 }
 
-int cli_scanbuff(const unsigned char *buffer, uint32_t length, cli_ctx *ctx, cli_file_t ftype, struct cli_ac_data **acdata)
->>>>>>> 2a94c08e
+int cli_scanbuff(const unsigned char *buffer, uint32_t length, uint32_t offset, cli_ctx *ctx, cli_file_t ftype, struct cli_ac_data **acdata)
 {
 	int ret = CL_CLEAN;
 	unsigned int i;
@@ -98,12 +95,7 @@
 	if(!acdata && (ret = cli_ac_initdata(&mdata, troot->ac_partsigs, troot->ac_lsigs, troot->ac_reloff_num, CLI_DEFAULT_AC_TRACKLEN)))
 	    return ret;
 
-<<<<<<< HEAD
-	if(troot->ac_only || (ret = cli_bm_scanbuff(buffer, length, virname, NULL, troot, offset, NULL, NULL)) != CL_VIRUS)
-	    ret = cli_ac_scanbuff(buffer, length, virname, NULL, NULL, troot, acdata ? (acdata[0]) : (&mdata), offset, ftype, NULL, AC_SCAN_VIR, NULL);
-=======
-	ret = matcher_run(troot, buffer, length, virname, acdata ? (acdata[0]): (&mdata), 0, ftype, -1, NULL, AC_SCAN_VIR);
->>>>>>> 2a94c08e
+	ret = matcher_run(troot, buffer, length, virname, acdata ? (acdata[0]): (&mdata), offset, ftype, NULL, AC_SCAN_VIR, NULL, NULL);
 
 	if(!acdata)
 	    cli_ac_freedata(&mdata);
@@ -115,12 +107,7 @@
     if(!acdata && (ret = cli_ac_initdata(&mdata, groot->ac_partsigs, groot->ac_lsigs, groot->ac_reloff_num, CLI_DEFAULT_AC_TRACKLEN)))
 	return ret;
 
-<<<<<<< HEAD
-    if(groot->ac_only || (ret = cli_bm_scanbuff(buffer, length, virname, NULL, groot, offset, NULL, NULL)) != CL_VIRUS)
-	ret = cli_ac_scanbuff(buffer, length, virname, NULL, NULL, groot, acdata ? (acdata[1]) : (&mdata), offset, ftype, NULL, AC_SCAN_VIR, NULL);
-=======
-    ret = matcher_run(groot, buffer, length, virname, acdata ? (acdata[1]): (&mdata), 0, ftype, -1, NULL, AC_SCAN_VIR);
->>>>>>> 2a94c08e
+    ret = matcher_run(groot, buffer, length, virname, acdata ? (acdata[1]): (&mdata), offset, ftype, NULL, AC_SCAN_VIR, NULL, NULL);
 
     if(!acdata)
 	cli_ac_freedata(&mdata);
@@ -471,13 +458,8 @@
 	    *ctx->scanned += bytes / CL_COUNT_PRECISION;
 
 	if(troot) {
-<<<<<<< HEAD
-	    if(troot->ac_only || (ret = cli_bm_scanbuff(buff, bytes, ctx->virname, NULL, troot, offset, map, bm_offmode ? &toff : NULL)) != CL_VIRUS)
-		ret = cli_ac_scanbuff(buff, bytes, ctx->virname, NULL, NULL, troot, &tdata, offset, ftype, ftoffset, acmode, NULL);
-=======
-	    ret = matcher_run(troot, upt, length, ctx->virname, &tdata, offset, ftype, desc, NULL, acmode);
-
->>>>>>> 2a94c08e
+	    ret = matcher_run(troot, buff, bytes, ctx->virname, &tdata, offset, ftype, ftoffset, acmode, map, bm_offmode ? &toff : NULL);
+
 	    if(ret == CL_VIRUS) {
 		if(!ftonly)
 		    cli_ac_freedata(&gdata);
