--- conflicted
+++ resolved
@@ -531,34 +531,32 @@
 	    if (num == CL_BYTECODE_MODE_TEST)
 		cli_infomsg(NULL, "bytecode engine in test mode\n");
 	    break;
-    case CL_ENGINE_DISABLE_CACHE:
-        if (num) {
-            engine->engine_options |= ENGINE_OPTIONS_DISABLE_CACHE;
-        } else {
-            engine->engine_options &= ~(ENGINE_OPTIONS_DISABLE_CACHE);
-            if (!(engine->cache))
-                cli_cache_init(engine);
-        }
-        break;
-    case CL_ENGINE_DISABLE_PE_STATS:
-        if (num) {
-            engine->engine_options |= ENGINE_OPTIONS_DISABLE_PE_STATS;
-        } else {
-            engine->engine_options &= ~(ENGINE_OPTIONS_DISABLE_PE_STATS);
-        }
-        break;
-<<<<<<< HEAD
-    case CL_ENGINE_MAX_PARTITIONS:
-        engine->maxpartitions = (uint32_t)num;
-=======
-    case CL_ENGINE_STATS_TIMEOUT:
-        if ((engine->stats_data)) {
-            cli_intel_t *intel = (cli_intel_t *)(engine->stats_data);
-
-            intel->timeout = (uint32_t)num;
-        }
->>>>>>> 33a3a884
-        break;
+	case CL_ENGINE_DISABLE_CACHE:
+	    if (num) {
+		engine->engine_options |= ENGINE_OPTIONS_DISABLE_CACHE;
+	    } else {
+		engine->engine_options &= ~(ENGINE_OPTIONS_DISABLE_CACHE);
+		if (!(engine->cache))
+		    cli_cache_init(engine);
+	    }
+	    break;
+	case CL_ENGINE_DISABLE_PE_STATS:
+	    if (num) {
+		engine->engine_options |= ENGINE_OPTIONS_DISABLE_PE_STATS;
+	    } else {
+		engine->engine_options &= ~(ENGINE_OPTIONS_DISABLE_PE_STATS);
+	    }
+	    break;
+	case CL_ENGINE_STATS_TIMEOUT:
+	    if ((engine->stats_data)) {
+		cli_intel_t *intel = (cli_intel_t *)(engine->stats_data);
+
+		intel->timeout = (uint32_t)num;
+	    }
+	    break;
+	case CL_ENGINE_MAX_PARTITIONS:
+	    engine->maxpartitions = (uint32_t)num;
+	    break;
 	default:
 	    cli_errmsg("cl_engine_set_num: Incorrect field number\n");
 	    return CL_EARG;
@@ -624,15 +622,12 @@
 	    return engine->bytecode_timeout;
 	case CL_ENGINE_BYTECODE_MODE:
 	    return engine->bytecode_mode;
-    case CL_ENGINE_DISABLE_CACHE:
-        return engine->engine_options & ENGINE_OPTIONS_DISABLE_CACHE;
-<<<<<<< HEAD
-    case CL_ENGINE_MAX_PARTITIONS:
-        return engine->maxpartitions;
-=======
-    case CL_ENGINE_STATS_TIMEOUT:
-        return ((cli_intel_t *)(engine->stats_data))->timeout;
->>>>>>> 33a3a884
+	case CL_ENGINE_DISABLE_CACHE:
+	    return engine->engine_options & ENGINE_OPTIONS_DISABLE_CACHE;
+	case CL_ENGINE_STATS_TIMEOUT:
+	    return ((cli_intel_t *)(engine->stats_data))->timeout;
+	case CL_ENGINE_MAX_PARTITIONS:
+	    return engine->maxpartitions;
 	default:
 	    cli_errmsg("cl_engine_get: Incorrect field number\n");
 	    if(err)
