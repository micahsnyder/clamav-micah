dnl   Copyright (C) 2002 - 2006 Tomasz Kojm <tkojm@clamav.net>
dnl   readdir_r checks (c) COPYRIGHT MIT 1995
dnl   socklen_t check (c) Alexander V. Lukyanov <lav@yars.free.net>
dnl
dnl   This program is free software; you can redistribute it and/or modify
dnl   it under the terms of the GNU General Public License as published by
dnl   the Free Software Foundation; either version 2 of the License, or
dnl   (at your option) any later version.
dnl
dnl   This program is distributed in the hope that it will be useful,
dnl   but WITHOUT ANY WARRANTY; without even the implied warranty of
dnl   MERCHANTABILITY or FITNESS FOR A PARTICULAR PURPOSE.  See the
dnl   GNU General Public License for more details.
dnl
dnl   You should have received a copy of the GNU General Public License
dnl   along with this program; if not, write to the Free Software
dnl   Foundation, Inc., 51 Franklin Street, Fifth Floor, Boston,
dnl   MA 02110-1301, USA.

AC_PREREQ([2.59])
dnl For a release change [devel] to the real version [0.xy]
dnl also change VERSION below
AC_INIT([ClamAV], [devel], [http://bugs.clamav.net/], [clamav], [http://www.clamav.net/])

AH_BOTTOM([#include "platform.h"])
dnl put configure auxiliary into config
AC_CONFIG_AUX_DIR([config])
AC_CONFIG_HEADER([clamav-config.h])

dnl safety check, this used to be a parameter to AC_INIT
AC_CONFIG_SRCDIR([clamscan/clamscan.c])
AC_CONFIG_MACRO_DIR([m4])
AC_CREATE_TARGET_H([target.h])
AC_USE_SYSTEM_EXTENSIONS

dnl -Wall and -Werror here are NOT CFLAGS, they refer to automake warnings
dnl enable stealth builds and psychedelic tests
AM_INIT_AUTOMAKE([1.11 -Wall -Wportability -Wno-override std-options foreign dist-bzip2 no-define color-tests parallel-tests tar-ustar])
AM_SILENT_RULES([yes])

dnl we told automake to not define these, since we want to include
dnl the date in the version
AC_DEFINE([PACKAGE], PACKAGE_NAME, [Name of package])

m4_include([m4/reorganization/version.m4])

LT_CONFIG_LTDL_DIR([libltdl])
LT_INIT([dlopen disable-static])
LTDL_INIT([recursive])

m4_include([m4/reorganization/build_tools.m4])
m4_include([m4/reorganization/headers.m4])

AC_CONFIG_FILES([libltdl/Makefile])

AC_DEFINE([SCANBUFF], 131072, [scan buffer size])
AC_DEFINE([FILEBUFF], 8192,   [file i/o buffer size])

m4_include([m4/reorganization/c_options.m4])
m4_include([m4/reorganization/compiler_checks.m4])
m4_include([m4/reorganization/linker_checks.m4])

AC_ARG_ENABLE([experimental],
[  --enable-experimental	enable experimental code],
enable_experimental=$enableval, enable_experimental="no")

if test "$enable_experimental" = "yes"; then
  AC_DEFINE([CL_EXPERIMENTAL],1,[enable experimental code])
  VERSION_SUFFIX="$VERSION_SUFFIX-exp"
fi

build_configure_args=`echo "$ac_configure_args" | sed -e 's/[\"]//g'`
AC_SUBST([BUILD_CONFIGURE_FLAGS], [$build_configure_args])

m4_include([m4/reorganization/code_checks/functions.m4])
m4_include([m4/reorganization/code_checks/mpool.m4])
m4_include([m4/reorganization/code_checks/unit_tests.m4])
m4_include([m4/reorganization/code_checks/coverage.m4])

AM_MAINTAINER_MODE
<<<<<<< HEAD
dnl Check for zlib
AC_MSG_CHECKING([for zlib installation])
AC_ARG_WITH([zlib],
[  --with-zlib=DIR	  path to directory containing zlib library (default=
			  /usr/local or /usr if not found in /usr/local)],
[
if test "$withval"; then
  ZLIB_HOME="$withval"
  AC_MSG_RESULT([using $ZLIB_HOME])
fi
], [
ZLIB_HOME=/usr/local
if test ! -f "$ZLIB_HOME/include/zlib.h"
then
  ZLIB_HOME=/usr
fi
AC_MSG_RESULT([$ZLIB_HOME])
])

CLAMDSCAN_LIBS="$FRESHCLAM_LIBS"

AC_ARG_ENABLE([zlib-vcheck],
[  --disable-zlib-vcheck	  do not check for buggy zlib version ],
zlib_check=$enableval, zlib_check="yes")

if test ! -f "$ZLIB_HOME/include/zlib.h"
then
    AC_MSG_ERROR([Please install zlib and zlib-devel packages])
else

    vuln=`grep "ZLIB_VERSION \"1.2.0" $ZLIB_HOME/include/zlib.h`
    if test -z "$vuln"; then
	vuln=`grep "ZLIB_VERSION \"1.2.1" $ZLIB_HOME/include/zlib.h`
    fi

    if test -n "$vuln"; then
	if test "$zlib_check" = "yes"; then
	    AC_MSG_ERROR(The installed zlib version may contain a security bug. Please upgrade to 1.2.2 or later: http://www.zlib.net. You can omit this check with --disable-zlib-vcheck but DO NOT REPORT any stability issues then!)
	else
	    AC_MSG_WARN([****** This ClamAV installation may be linked against])
	    AC_MSG_WARN([****** a broken zlib version. Please DO NOT report any])
	    AC_MSG_WARN([****** stability problems to the ClamAV developers!])
	fi
    fi

    save_LIBS="$LIBS"
    if test "$ZLIB_HOME" != "/usr"; then
	CPPFLAGS="$CPPFLAGS -I$ZLIB_HOME/include"
	save_LDFLAGS="$LDFLAGS"
	LDFLAGS="$LDFLAGS -L$ZLIB_HOME/lib"
	AC_CHECK_LIB([z], [inflateEnd], [LIBCLAMAV_LIBS="$LIBCLAMAV_LIBS -L$ZLIB_HOME/lib -lz"; FRESHCLAM_LIBS="$FRESHCLAM_LIBS -L$ZLIB_HOME/lib -lz"], AC_MSG_ERROR([Please install zlib and zlib-devel packages]))
	AC_CHECK_LIB([z], [gzopen], [], AC_MSG_ERROR([Your zlib is missing gzopen()]))
	LDFLAGS="$save_LDFLAGS"
    else
	AC_CHECK_LIB([z], [inflateEnd], [LIBCLAMAV_LIBS="$LIBCLAMAV_LIBS -lz";FRESHCLAM_LIBS="$FRESHCLAM_LIBS -lz"], AC_MSG_ERROR([Please install zlib and zlib-devel packages]))
	AC_CHECK_LIB([z], [gzopen],[], AC_MSG_ERROR([Your zlib is missing gzopen()]))
    fi
    LIBS="$save_LIBS"
fi

AC_ARG_ENABLE([bzip2],
[  --disable-bzip2	  disable bzip2 support],
want_bzip2=$enableval, want_bzip2="yes")

bzip_check="ok"
if test "$want_bzip2" = "yes"
then
    AC_LIB_LINKFLAGS([bz2])
    save_LDFLAGS="$LDFLAGS"
    # Only add -L if prefix is not empty
    test -z "$LIBBZ2_PREFIX" || LDFLAGS="$LDFLAGS -L$LIBBZ2_PREFIX/$acl_libdirstem";

    have_bzprefix="no"
    AC_CHECK_LIB([bz2], [BZ2_bzDecompressInit], [have_bzprefix="yes"])
    if test "x$have_bzprefix" = "xno"; then
        AC_DEFINE([NOBZ2PREFIX],1,[bzip funtions do not have bz2 prefix])
    fi
    LDFLAGS="$save_LDFLAGS"
    if test "$HAVE_LIBBZ2" = "yes"; then
	AC_CHECK_HEADER([bzlib.h],
			[AC_C_CVE_2008_1372],
			[ac_cv_c_cve_2008_1372="no"])
	if test "$ac_cv_c_cve_2008_1372" = "bugged"; then
		AC_MSG_WARN([****** bzip2 libraries are affected by the CVE-2008-1372 bug])
		AC_MSG_WARN([****** We strongly suggest you to update to bzip2 1.0.5.])
		AC_MSG_WARN([****** Please do not report stability problems to the ClamAV developers!])
		bzip_check="bugged (CVE-2008-1372)"
	fi
	if test "$ac_cv_c_cve_2008_1372" = "linkfailed"; then
		dnl This shouldn't happen
		dnl We failed to link but libtool may still be able to link, so don't disable bzip2 just yet
		AC_MSG_WARN([****** Unable to link bzip2 testcase])
		AC_MSG_WARN([****** You may be affected by CVE-2008-1372 bug, but I need to be able to link a testcase to verify])
		AC_MSG_WARN([****** It is recommended to fix your build environment so that we can run the testcase!])
		AC_MSG_WARN([****** Please do not report stability problems to the ClamAV developers!])
		bzip_check="link failed (CVE-2008-1372)"
	fi

	case "$ac_cv_c_cve_2008_1372" in
	ok|bugged|linkfailed)
		;;
	*)
		HAVE_LIBBZ2=no
		;;
	esac
    fi

    if test "$HAVE_LIBBZ2" = "yes"; then
	AC_C_CVE_2010_0405
	if test "$ac_cv_c_cve_2010_0405" = "bugged"; then
		AC_MSG_WARN([****** bzip2 libraries are affected by the CVE-2010-0405 bug])
		AC_MSG_WARN([****** We strongly suggest you to update bzip2])
		AC_MSG_WARN([****** Please do not report stability problems to the ClamAV developers!])
		bzip_check="bugged (CVE-2010-0405)"
	fi
	if test "$ac_cv_c_cve_2010_0405" = "linkfailed"; then
		dnl This shouldn't happen
		dnl We failed to link but libtool may still be able to link, so don't disable bzip2 just yet
		AC_MSG_WARN([****** Unable to link bzip2 testcase])
		AC_MSG_WARN([****** You may be affected by CVE-2010-0405 bug, but I need to be able to link a testcase to verify])
		AC_MSG_WARN([****** It is recommended to fix your build environment so that we can run the testcase!])
		AC_MSG_WARN([****** Please do not report stability problems to the ClamAV developers!])
		bzip_check="link failed (CVE-2010-0405)"
	fi

	case "$ac_cv_c_cve_2010_0405" in
	ok|bugged|linkfailed)
		LIBCLAMAV_LIBS="$LIBCLAMAV_LIBS $LTLIBBZ2"
		AC_DEFINE([HAVE_BZLIB_H],1,[have bzip2])
		;;
	*)
		AC_MSG_WARN([****** bzip2 support disabled])
		;;
	esac

    else
	AC_MSG_WARN([****** bzip2 support disabled])
    fi
fi

have_curl="no"
curl_msg="Please use the web interface for submitting FPs/FNs."
AC_MSG_CHECKING([for libcurl installation])

AC_ARG_WITH([libcurl],
[  --with-libcurl=DIR   path to directory containing libcurl (default=
    /usr/local or /usr if not found in /usr/local)],
[
if test "$withval"; then
    LIBCURL_HOME="$withval"
fi
], [
LIBCURL_HOME=/usr/local
if test ! -f "$LIBCURL_HOME/include/curl/curl.h"
then
    LIBCURL_HOME=/usr
fi
AC_MSG_RESULT([$LIBCURL_HOME])
])

if test ! -f "$LIBCURL_HOME/include/curl/curl.h"
then
    AC_MSG_WARN([libcurl not found. Please use the web interface for submitting FPs/FNs.])
else
    if test -f "$LIBCURL_HOME/bin/curl-config"; then
        CURL_LDFLAGS=$($LIBCURL_HOME/bin/curl-config --libs)
        CURL_CPPFLAGS=$($LIBCURL_HOME/bin/curl-config --cflags)
    else
        CURL_LDFLAGS="-L$LIBCURL_HOME/lib -lcurl"
        CURL_CPPFLAGS="-I$LIBCURL_HOME/include"
    fi

    save_LDFLAGS="$LDFLAGS"
    LDFLAGS="-L$LIBCURL_HOME/lib -lcurl"
    AC_CHECK_LIB([curl], [curl_easy_init], [curl_msg="";have_curl="yes";CLAMSUBMIT_LIBS="$CLAMSUBMIT_LIBS $CURL_LDFLAGS";CLAMSUBMIT_CFLAGS="$CLAMSUBMIT_CFLAGS $CURL_CPPFLAGS"],
            [AC_MSG_WARN([Your libcurl is misconfigured. Please use the web interface for submitting FPs/FNs.])])
    LDFLAGS="$save_LDFLAGS"
fi

AM_CONDITIONAL([HAVE_LIBBZ2], test "x$HAVE_LIBBZ2" = "xyes")

AC_ARG_ENABLE([unrar],
[  --disable-unrar	  do not build libclamunrar and libclamunrar_iface ],
want_unrar=$enableval, want_unrar="yes")
AM_CONDITIONAL([ENABLE_UNRAR],[test "$want_unrar" = "yes"])

dnl libxml2
want_xml="auto"
AC_ARG_ENABLE([xml],
[  --disable-xml	  disable DMG and XAR support],
want_xml=$enableval, want_xml="auto")

XML_HOME=""
if test "X$want_xml" != "Xno"; then
  AC_MSG_CHECKING([for libxml2 installation])
  AC_ARG_WITH([xml],
  [  --with-xml=DIR	  path to directory containing libxml2 library (default=
			  /usr/local or /usr if not found in /usr/local)],
  [
  if test "$withval"
  then
    XML_HOME="$withval"
    AC_MSG_RESULT([using $XML_HOME])
  else
    AC_MSG_ERROR([cannot assign blank value to --with-xml])
  fi
  ], [
  XML_HOME=/usr/local
  if test ! -x "$XML_HOME/bin/xml2-config"
  then
    XML_HOME=/usr
    if test ! -x "$XML_HOME/bin/xml2-config"
    then
      XML_HOME=""
    fi
  fi
  if test "x$XML_HOME" != "x"; then
    AC_MSG_RESULT([$XML_HOME])
  else
    AC_MSG_RESULT([not found])
  fi
  ])
fi

found_xml="no"
XMLCONF_VERSION=""
XML_CPPFLAGS=""
XML_LIBS=""
if test "x$XML_HOME" != "x"; then
  AC_MSG_CHECKING([xml2-config version])
  XMLCONF_VERSION="`$XML_HOME/bin/xml2-config --version`"
  if test "x%XMLCONF_VERSION" != "x"; then
    AC_MSG_RESULT([$XMLCONF_VERSION])
    found_xml="yes"
    XML_CPPFLAGS="`$XML_HOME/bin/xml2-config --cflags`"
    XML_LIBS="`$XML_HOME/bin/xml2-config --libs`"
  else
    AC_MSG_ERROR([xml2-config failed])
  fi
fi

working_xml="no"
if test "X$found_xml" != "Xno"; then
  AC_MSG_CHECKING([for xmlreader.h in $XML_HOME])

  if test ! -f "$XML_HOME/include/libxml2/libxml/xmlreader.h"; then
    AC_MSG_RESULT([not found])
  else
    AC_MSG_RESULT([found])
    save_LIBS="$LIBS"
    save_CPPFLAGS="$CPPFLAGS"
    CPPFLAGS="$CPPFLAGS $XML_CPPFLAGS"
    save_LDFLAGS="$LDFLAGS"
    LDFLAGS="$LDFLAGS $XML_LIBS"

    AC_CHECK_LIB([xml2], [xmlTextReaderRead], [working_xml="yes"], [working_xml="no"])

    CPPFLAGS="$save_CPPFLAGS"
    LDFLAGS="$save_LDFLAGS"
    LIBS="$save_LIBS"
  fi
fi

if test "$working_xml" = "yes"; then
  AC_DEFINE([HAVE_LIBXML2],1,[Define to 1 if you have the 'libxml2' library (-lxml2).])
  AC_SUBST(XML_CPPFLAGS)
  AC_SUBST(XML_LIBS)
  AC_MSG_NOTICE([Compiling and linking with libxml2 from $XML_HOME])
else
  if test "$want_xml" = "yes"; then
     AC_MSG_ERROR([****** Please install libxml2 packages!])
  else
    if test "$want_xml" != "no"; then
      AC_MSG_NOTICE([****** libxml2 support unavailable])
    fi
  fi
  XML_CPPFLAGS=""
  XML_LIBS=""
  AC_SUBST(XML_CPPFLAGS)
  AC_SUBST(XML_LIBS)
fi

AC_ARG_ENABLE([getaddrinfo],
[  --disable-getaddrinfo          disable support for getaddrinfo],
want_getaddrinfo=$enableval, want_getaddrinfo="yes")

if test "$want_getaddrinfo" = "yes"
then
    AC_MSG_CHECKING([for getaddrinfo])
    AC_CACHE_VAL([have_cv_gai],[
		AC_TRY_RUN([
		    #include <sys/types.h>
		    #include <sys/socket.h>
		    #include <netdb.h>
		    #include <unistd.h>
		    int main(int argc, char **argv)
		    {
			    struct addrinfo *res;
			    int sd;

			if(getaddrinfo("127.0.0.1", NULL, NULL, &res) < 0)
			    return 1;
			freeaddrinfo(res);

			return 0;
		    }
		],
		[have_cv_gai=yes],
		[have_cv_gai=no],
		[have_cv_gai=no])
		])
    AC_MSG_RESULT([$have_cv_gai])
    if test "$have_cv_gai" = yes; then
	AC_DEFINE(HAVE_GETADDRINFO, 1, [have getaddrinfo()])
    fi
fi

AC_ARG_ENABLE([ipv6],
[  --disable-ipv6          disable IPv6 support],
want_ipv6=$enableval, want_ipv6="yes")

if test "$want_ipv6" = "yes"
then
    AC_MSG_CHECKING([for IPv6 support])
    AC_CACHE_VAL([have_cv_ipv6],[
		AC_TRY_RUN([
		    #include <sys/types.h>
		    #include <sys/socket.h>
		    #include <netdb.h>
		    #include <unistd.h>
		    int main(int argc, char **argv)
		    {
			    struct addrinfo *res, hints;
			    int sd;

			if((sd = socket(AF_INET6, SOCK_STREAM, 0)) < 0)
			    return 1;
			close(sd);
			/* also check if getaddrinfo() handles AF_UNSPEC -- bb#1196 */
			memset(&hints, 0, sizeof(hints));
			hints.ai_family = AF_UNSPEC;
			if(getaddrinfo("127.0.0.1", NULL, &hints, &res) < 0)
			    return 1;
			freeaddrinfo(res);
			return 0;
		    }
		],
		[have_cv_ipv6=yes],
		[have_cv_ipv6=no],
		[have_cv_ipv6=no])
		])
    AC_MSG_RESULT([$have_cv_ipv6])
    if test "$have_cv_ipv6" = yes; then
	AC_DEFINE(SUPPORT_IPv6, 1, [Support for IPv6])
    fi
fi

AC_C_DNS

AC_ARG_ENABLE([fanotify],
[  --disable-fanotify	  disable fanotify support (Linux only)],
want_fanotify=$enableval, want_fanotify="yes")

dnl AC_FUNC_SETPGRP does not work when cross compiling
dnl Instead, assume we will have a prototype for setpgrp if cross compiling.
dnl testcase from gdb/configure.ac
if test "$cross_compiling" = no; then
 AC_FUNC_SETPGRP
else
 AC_CACHE_CHECK([whether setpgrp takes no argument], [ac_cv_func_setpgrp_void],
   [AC_TRY_COMPILE([
#include <unistd.h>
], [
 if (setpgrp(1,1) == -1)
   exit (0);
 else
   exit (1);
], ac_cv_func_setpgrp_void=no, ac_cv_func_setpgrp_void=yes)])
if test $ac_cv_func_setpgrp_void = yes; then
 AC_DEFINE([SETPGRP_VOID], 1)
fi
fi

AC_ARG_ENABLE([milter],
[  --enable-milter	  build clamav-milter],
have_milter=$enableval, have_milter="no")

dnl we need to try to link with iconv, otherwise there could be a 
dnl mismatch between a 32-bit and 64-bit lib. Detect this at configure time.
dnl we need to check after zlib/bzip2, because they can change the include path
AC_ARG_WITH([iconv], [  --with-iconv supports iconv() (default=auto)],
[
 case "$withval" in
	 yes|no) wiconv="$withval";;
	 *) AC_MSG_ERROR([--with-iconv does not take an argument]);;
 esac],
[ wiconv=auto ])
if test "X$wiconv" != "Xno"; then
	AC_CHECK_LIB([iconv], [libiconv_open], LIBCLAMAV_LIBS="$LIBCLAMAV_LIBS -liconv")
	AC_MSG_CHECKING([for iconv])
	save_LIBS="$LIBS"
	LIBS="$LIBCLAMAV_LIBS"
	AC_TRY_LINK([
		     #include <iconv.h>
	],[
	char** xin,**xout;
	unsigned long il,ol;
	int rc;
	iconv_t iconv_struct = iconv_open("UTF-16BE","UTF-8");
	rc = iconv(iconv_struct,xin,&il,xout,&ol);
	iconv_close(iconv_struct);
],[
   AC_MSG_RESULT(yes)
   AC_DEFINE([HAVE_ICONV], 1, [iconv() available])
],[
	AC_MSG_RESULT(no)
])
	LIBS="$save_LIBS"
fi

AC_ARG_ENABLE([pthreads],
[  --disable-pthreads      disable POSIX threads support],
have_pthreads=$enableval,)

AC_ARG_ENABLE([cr],
[  --disable-cr		  do not link with C reentrant library (BSD) ],
use_cr=$enableval,)

AC_ARG_ENABLE([id-check],
[  --enable-id-check	  use id utility instead of /etc/passwd parsing],
use_id=$enableval, use_id="no")

AC_ARG_ENABLE([yp-check],
[  --enable-yp-check	  use ypmatch utility instead of /etc/passwd parsing],
use_yp=$enableval, use_yp="no")

AC_ARG_WITH([user], 
[  --with-user=uid	  name of the clamav user (default=clamav)],
clamav_user="$withval", clamav_user="clamav")

AC_ARG_WITH([group], 
[  --with-group=gid	  name of the clamav group (default=clamav)],
clamav_group="$withval", clamav_group="clamav")

AC_DEFINE_UNQUOTED([CLAMAVUSER],"$clamav_user",[name of the clamav user])
AC_DEFINE_UNQUOTED([CLAMAVGROUP],"$clamav_group",[name of the clamav group])

AC_ARG_ENABLE([clamav],
[  --disable-clamav	  disable test for clamav user/group],
test_clamav=$enableval, test_clamav=yes)

AC_ARG_ENABLE([debug],
[  --enable-debug	  enable debug code],
enable_debug=$enableval, enable_debug="no")

if test "$enable_debug" = "yes"; then
  VERSION_SUFFIX="$VERSION_SUFFIX-debug"
  AC_DEFINE([CL_DEBUG],1,[enable debugging])
else
  AC_DEFINE([NDEBUG],1,[disable assertions])
fi

AC_ARG_WITH([version], 
[  --with-version=STR    use custom version string (dev only)],
VERSION="$withval", )

AC_ARG_ENABLE([no-cache],
[  --enable-no-cache	  use "Cache-Control: no-cache" in freshclam],
enable_nocache=$enableval, enable_nocache="no")

if test "$enable_nocache" = "yes"; then
  AC_DEFINE([FRESHCLAM_NO_CACHE],1,[use "Cache-Control: no-cache" in freshclam])
fi

AC_ARG_ENABLE([dns-fix],
[  --enable-dns-fix	  enable workaround for broken DNS servers (as in SpeedTouch 510)],
enable_dnsfix=$enableval, enable_dnsfix="no")

if test "$enable_dnsfix" = "yes"; then
  AC_DEFINE([FRESHCLAM_DNS_FIX],1,[enable workaround for broken DNS servers])
fi

AC_ARG_ENABLE([bigstack],
[  --enable-bigstack	  increase thread stack size],
enable_bigstack=$enableval, enable_bigstack="no")

if test "$enable_bigstack" = "yes"; then
  AC_DEFINE([C_BIGSTACK],1,[Increase thread stack size.])
fi

AC_ARG_WITH([dbdir], 
[  --with-dbdir=path	  path to virus database directory],
db_dir="$withval", db_dir="_default_")

dnl I had problems with $pkgdatadir thus these funny checks
if test "$db_dir" = "_default_"
then
    if test "$prefix" = "NONE"
    then
	db_dir="$ac_default_prefix/share/clamav"
    else
	db_dir="$prefix/share/clamav"
    fi
fi

AC_DEFINE_UNQUOTED([DATADIR],"$db_dir", [Path to virus database directory.])
DBDIR="$db_dir"
AC_SUBST([DBDIR])

dnl configure config directory
cfg_dir=`echo $sysconfdir | grep prefix`

if test -n "$cfg_dir"; then
    if test "$prefix" = "NONE"
    then
	cfg_dir="$ac_default_prefix/etc"
    else
	cfg_dir="$prefix/etc"
    fi
else
    cfg_dir="$sysconfdir"
fi

CFGDIR=$cfg_dir
AC_SUBST([CFGDIR])
AC_DEFINE_UNQUOTED([CONFDIR],"$cfg_dir",[where to look for the config file])

dnl check for in_port_t definition
AC_MSG_CHECKING([whether in_port_t is defined])
AC_TRY_COMPILE([
#include <sys/types.h>
#include <netinet/in.h>
],
[in_port_t pt; pt = 0; return pt;],
[
    AC_MSG_RESULT(yes)
    AC_DEFINE([HAVE_IN_PORT_T],1,[in_port_t is defined])
],
AC_MSG_RESULT(no))

dnl check for in_addr_t definition
AC_MSG_CHECKING([for in_addr_t definition])
AC_TRY_COMPILE([
#include <sys/types.h>
#include <netinet/in.h>
],
[ in_addr_t pt; pt = 0; return pt; ],
[
    AC_MSG_RESULT(yes)
    AC_DEFINE([HAVE_IN_ADDR_T],1,[in_addr_t is defined])
],
AC_MSG_RESULT(no))

case "$target_os" in
linux*)
    AC_DEFINE([C_LINUX],1,[target is linux])
    if test "$have_pthreads" = "yes"; then
	THREAD_LIBS="-lpthread"
	TH_SAFE="-thread-safe"
	if test "$want_fanotify" = "yes"; then
	    AC_CHECK_HEADER([sys/fanotify.h],AC_DEFINE([FANOTIFY],1,[use fanotify]),)
	fi
    fi
    ;;
kfreebsd*-gnu)
    AC_DEFINE([C_KFREEBSD_GNU],1,[target is kfreebsd-gnu])
    if test "$have_pthreads" = "yes"; then
       THREAD_LIBS="-lpthread"
       TH_SAFE="-thread-safe"
    fi
    ;;
solaris*)
    CLAMDSCAN_LIBS="$CLAMDSCAN_LIBS -lresolv"
    FRESHCLAM_LIBS="$FRESHCLAM_LIBS -lresolv"
    if test "$have_pthreads" = "yes"; then
	THREAD_LIBS="-lpthread"
	CLAMD_LIBS="$CLAMD_LIBS -lresolv"
	CLAMAV_MILTER_LIBS="$CLAMAV_MILTER_LIBS -lresolv"
	TH_SAFE="-thread-safe"
    fi
    AC_DEFINE([C_SOLARIS],1,[os is solaris])
    ;;
freebsd[[45]]*)
    if test "$have_pthreads" = "yes"; then
	THREAD_LIBS="-pthread -lc_r"
	TH_SAFE="-thread-safe"
    fi
    AC_DEFINE([C_BSD],1,[os is freebsd 4 or 5])
    ;;
freebsd*)
    if test "$have_pthreads" = "yes"; then
	THREAD_LIBS="-lthr"
	TH_SAFE="-thread-safe"
    fi
    AC_DEFINE([C_BSD],1,[os is freebsd 6])
    ;;
dragonfly*)
    if test "$have_pthreads" = "yes"; then
	THREAD_LIBS="-pthread"
	TH_SAFE="-thread-safe"
    fi
    AC_DEFINE([C_BSD],1,[os is dragonfly])
    ;;
openbsd*)
    if test "$have_pthreads" = "yes"; then
	THREAD_LIBS="-pthread"
	CLAMD_LIBS="$CLAMD_LIBS -pthread"
	CLAMAV_MILTER_LIBS="$CLAMAV_MILTER_LIBS -pthread"
	TH_SAFE="-thread-safe"
    fi
    AC_DEFINE([C_BSD],1,[os is OpenBSD])
    ;;
bsdi*)
    if test "$have_pthreads" = "yes"; then
	THREAD_LIBS="-pthread"
	TH_SAFE="-thread-safe"
    fi
    AC_DEFINE([C_BSD],1,[os is BSDI BSD/OS])
    ;;
netbsd*)
     if test "$have_pthreads" = "yes"; then
	THREAD_LIBS="-lpthread"
     fi
    AC_DEFINE([C_BSD],1,[os is NetBSD])
    ;;
bsd*)
    AC_MSG_RESULT([Unknown BSD detected. Disabling thread support.])
    have_pthreads="no"
    AC_DEFINE([C_BSD],1,[os is bsd flavor])
    ;;
beos*)
    AC_MSG_RESULT([BeOS detected. Disabling thread support.])
    have_pthreads="no"
    AC_DEFINE([C_BEOS],1,[os is beos])
    ;;
x86:Interix*)
    AC_DEFINE([C_INTERIX],1,[os is Interix])
    ;;
darwin*)
    AC_DEFINE([C_BSD],1,[os is bsd flavor])
    AC_DEFINE([C_DARWIN],1,[os is darwin])
    AC_DEFINE([BIND_8_COMPAT],1,[enable bind8 compatibility])
    AC_DEFINE([CLAMAUTH],1,[use ClamAuth])
    use_netinfo="yes"
    ;;
os2*)
    CLAMDSCAN_LIBS="$CLAMDSCAN_LIBS -lsyslog"
    FRESHCLAM_LIBS="$FRESHCLAM_LIBS -lsyslog"
    CLAMD_LIBS="$CLAMD_LIBS -lsyslog"
    CLAMAV_MILTER_LIBS="$CLAMAV_MILTER_LIBS -lsyslog"
    if test "$have_pthreads" = "yes"; then
	THREAD_LIBS="-lpthread"
	TH_SAFE="-thread-safe"
    fi
    AC_DEFINE([C_OS2],1,[os is OS/2])
    ;;
sco*)
    dnl njh@bandsman.sco.uk: SCO Unix port
    dnl FRESHCLAM_LIBS="-lsocket"
    dnl CLAMD_LIBS="-lsocket"
    dnl CLAMAV_MILTER_LIBS="$CLAMAV_MILTER_LIBS -lsocket"
    ;;
hpux*)
    if test "$have_pthreads" = "yes"; then
	THREAD_LIBS="-lpthread"
	TH_SAFE="-thread-safe"
    fi
    AC_DEFINE([C_HPUX],1,[os is hpux])
    if test "$have_mempool" = "yes"; then
	LDFLAGS="$LDFLAGS -Wl,+pd,1M"
    fi
    ;;
aix*)
    if test "$have_pthreads" = "yes"; then
	THREAD_LIBS="-lpthread"
	TH_SAFE="-thread-safe"
	AC_DEFINE([_THREAD_SAFE],1,[thread safe])
    fi
    AC_DEFINE([C_AIX],1,[os is aix])
    ;;
*-*-osf*)
    if test "$have_pthreads" = "yes"; then
	THREAD_LIBS="-pthread"
	TH_SAFE="-thread-safe"
	AC_DEFINE([_POSIX_PII_SOCKET],1,[POSIX compatibility])
    fi
    AC_DEFINE([C_OSF],1,[os is osf/tru64])
    ;;
nto-qnx*)
    AC_DEFINE([C_QNX6],1,[os is QNX 6.x.x])
    ;;
irix*)
    if test "$have_pthreads" = "yes"; then
	THREAD_LIBS="-lpthread"
	TH_SAFE="-thread-safe"
    fi
    LIBS="$LIBS -lgen"
    AC_DEFINE([C_IRIX],1,[os is irix])
    ;;
interix*)
    AC_DEFINE([C_INTERIX],1,[os is interix])
    if test "$test_clamav" = "yes"; then
	if test ! -r /etc/passwd; then
	   test_clamav="no"
	fi
    fi
    if test "$have_pthreads" = "yes"; then
	THREAD_LIBS="-lpthread"
	TH_SAFE="-thread-safe"
    fi
    ;;
gnu*)
    AC_DEFINE([C_GNU_HURD],1,[target is gnu-hurd])
    if test "$have_pthreads" = "yes"; then
       THREAD_LIBS="-lpthread"
       TH_SAFE="-thread-safe"
    fi
    ;;
*)
    ;;
esac

AC_SUBST([LIBCLAMAV_LIBS])
AC_SUBST([CLAMD_LIBS])
AC_SUBST([CLAMAV_MILTER_LIBS])
AC_SUBST([FRESHCLAM_LIBS])
AC_SUBST([CLAMDSCAN_LIBS])
AC_SUBST([TH_SAFE])
AC_SUBST([THREAD_LIBS])
AC_SUBST([CLAMSUBMIT_LIBS])
AC_SUBST([CLAMSUBMIT_CFLAGS])

dnl --enable-milter
if test "$have_milter" = "yes"; then
    dnl libmilter checking code adapted from spamass-milter by
    dnl Tom G. Christensen <tgc@statsbiblioteket.dk>

    dnl Check for libmilter and it's header files in the usual locations
    save_LIBS="$LIBS"
    CLAMAV_MILTER_LIBS="$CLAMAV_MILTER_LIBS -lpthread"
    if test -d /usr/lib/libmilter ; then
	CLAMAV_MILTER_LIBS="$CLAMAV_MILTER_LIBS -L/usr/lib/libmilter"
    fi
    LIBS="$LIBS -lmilter $CLAMAV_MILTER_LIBS"
    AC_CHECK_LIB([milter],[mi_stop],[CLAMAV_MILTER_LIBS="-lmilter $CLAMAV_MILTER_LIBS"],[
	dnl Older sendmails require libsm or libsmutil for support functions
	AC_SEARCH_LIBS([strlcpy], [sm smutil], [test "$ac_cv_search_strlcpy" = "none required" || CLAMAV_MILTER_XLIB="$ac_cv_search_strlcpy"])
	LIBS="$save_LIBS $CLAMAV_MILTER_LIBS $CLAMAV_MILTER_XLIB"
	$as_unset ac_cv_lib_milter_mi_stop
	AC_CHECK_LIB([milter],[mi_stop],[CLAMAV_MILTER_LIBS="-lmilter $CLAMAV_MILTER_XLIB $CLAMAV_MILTER_LIBS"],[
	    AC_MSG_ERROR([Cannot find libmilter])
	])
    ])
    LIBS="$save_LIBS"
    AC_CHECK_HEADERS([libmilter/mfapi.h],[have_milter="yes"],[
	AC_MSG_ERROR([Please install mfapi.h from the sendmail distribution])
    ])
fi

AM_CONDITIONAL([BUILD_CLAMD],[test "$have_pthreads" = "yes"])
AM_CONDITIONAL([HAVE_MILTER],[test "$have_milter" = "yes"])

if test "$have_pthreads" = "yes"
then
    save_LIBS="$LIBS"
    LIBS="$THREAD_LIBS $LIBS"
    AC_CHECK_FUNCS([sched_yield pthread_yield])
    LIBS="$save_LIBS"
    AC_DEFINE([BUILD_CLAMD], 1, "build clamd")
    dnl define these here, so we don't forget any system
    AC_DEFINE([CL_THREAD_SAFE],1,[thread safe])
    AC_DEFINE([_REENTRANT],1,[thread safe])
fi

AC_CHECK_FUNCS([enable_extended_FILE_stdio])

dnl Check for readdir_r and number of its arguments
dnl Code from libwww/configure.in

AC_MSG_CHECKING([for readdir_r])
if test -z "$ac_cv_readdir_args"; then
    AC_TRY_COMPILE(
    [
#include <sys/types.h>
#include <dirent.h>
    ],
    [
    struct dirent dir, *dirp;
    DIR *mydir;
    dirp = readdir_r(mydir, &dir);
    ], ac_cv_readdir_args=2)
fi
if test -z "$ac_cv_readdir_args"; then
    AC_TRY_COMPILE(
        [
#include <sys/types.h>
#include <dirent.h>
    ],
    [
        struct dirent dir, *dirp;
        DIR *mydir;
        int rc;
        rc = readdir_r(mydir, &dir, &dirp);
    ], ac_cv_readdir_args=3)
fi

AC_ARG_ENABLE([readdir_r],
[  --enable-readdir_r		    enable support for readdir_r],
enable_readdir_r=$enableval, enable_readdir_r="no")

if test "$enable_readdir_r" = "no"; then
    AC_MSG_RESULT(support disabled)
elif test -z "$ac_cv_readdir_args"; then
    AC_MSG_RESULT(no)
else
    if test "$ac_cv_readdir_args" = 2; then
	AC_DEFINE([HAVE_READDIR_R_2],1,[readdir_r takes 2 arguments])
    elif test "$ac_cv_readdir_args" = 3; then
	AC_DEFINE([HAVE_READDIR_R_3],1,[readdir_r takes 3 arguments])
    fi
    AC_MSG_RESULT([yes, and it takes $ac_cv_readdir_args arguments])
fi

AC_MSG_CHECKING([for ctime_r])
if test "$ac_cv_func_ctime_r" = "yes"; then
    AC_TRY_COMPILE([
	#include <time.h>
    ],[
	char buf[31];
	time_t t;
	ctime_r(&t, buf, 30);
    ],[
	ac_cv_ctime_args=3
	AC_DEFINE([HAVE_CTIME_R_3],1,[ctime_r takes 3 arguments])
    ],[
	ac_cv_ctime_args=2
	AC_DEFINE([HAVE_CTIME_R_2],1,[ctime_r takes 2 arguments])
    ])

    AC_MSG_RESULT([yes, and it takes $ac_cv_ctime_args arguments])
fi

dnl Determine socklen_t type. Code from lftp.
AC_MSG_CHECKING([for socklen_t])
AC_CACHE_VAL([ac_cv_socklen_t],
[
    ac_cv_socklen_t=no
    AC_TRY_COMPILE([
	#include <sys/types.h>
        #include <sys/socket.h>
    ],
    [
	socklen_t len;
        getpeername(0,0,&len);
    ],
    [
	ac_cv_socklen_t=yes
    ])
])
AC_MSG_RESULT([$ac_cv_socklen_t])
    if test $ac_cv_socklen_t = no; then
    AC_MSG_CHECKING([for socklen_t equivalent])
    AC_CACHE_VAL([ac_cv_socklen_t_equiv],
    [
	ac_cv_socklen_t_equiv=int
        for t in int size_t unsigned long "unsigned long"; do
	    AC_TRY_COMPILE([
		#include <sys/types.h>
		#include <sys/socket.h>
	    ],
            [
		$t len;
		getpeername(0,0,&len);
            ],
            [
		ac_cv_socklen_t_equiv="$t"
		break
            ])
	done
    ])
    AC_MSG_RESULT([$ac_cv_socklen_t_equiv])
    AC_DEFINE_UNQUOTED([socklen_t], $ac_cv_socklen_t_equiv, [Define to "int" if <sys/socket.h> does not define.])
fi

dnl Check for clamav in /etc/passwd
if test "$test_clamav" = "yes"
then
    dnl parse /etc/passwd
    if test "$use_id" = "no"
    then
	AC_MSG_CHECKING([for $clamav_user in /etc/passwd])
	if test -r /etc/passwd; then
	    clamavuser=`cat /etc/passwd|grep "^$clamav_user:"`
	    clamavgroup=`cat /etc/group|grep "^$clamav_group:"`
	fi
    else
	AC_MSG_CHECKING([for $clamav_user using id])
	id $clamav_user > /dev/null 2>&1
	if test "$?" = 0 ; then
	    clamavuser=1
	    AC_PATH_PROG(GETENT, getent)
	    if test -n "$GETENT" ; then
		clamavgroup=`$GETENT group | grep "^${clamav_group}:"`
	    else
		clamavgroup=`cat /etc/group|grep $clamav_group`
	    fi
	fi
    fi

    if test "$use_netinfo" = "yes"
    then
	if test -x /usr/bin/dscl; then
	    AC_MSG_CHECKING([for $clamav_user using dscl])
	    clamavuser=`/usr/bin/dscl . -list /Users |grep ${clamav_user}`
	    clamavgroup=`/usr/bin/dscl . -list /Groups |grep ${clamav_group}`
	else
	    AC_MSG_CHECKING([for $clamav_user using netinfo])
	    clamavuser=`/usr/bin/nidump passwd . |grep ${clamav_user}`
	    clamavgroup=`/usr/bin/nidump group . |grep ${clamav_group}`
	fi
    fi

    if test "$use_yp" = "yes"
    then
	AC_MSG_CHECKING([for $clamav_user using ypmatch])
        clamavuser=`ypmatch ${clamav_user} passwd`
        clamavgroup=`ypmatch ${clamav_group} group`
    fi

    if test -z "$clamavuser" || test -z "$clamavgroup"
    then
	AC_MSG_RESULT(no)
	AC_MSG_ERROR([User $clamav_user (and/or group $clamav_group) does not exist. Please read the documentation !])
    else
	AC_MSG_RESULT([yes, user $clamav_user and group $clamav_group])
        CLAMAVUSER="$clamav_user"
        CLAMAVGROUP="$clamav_group"
        AC_SUBST([CLAMAVUSER])
        AC_SUBST([CLAMAVGROUP])
    fi
fi

dnl check for __attribute__((packed))
dnl but only on compilers claiming to be gcc compatible
dnl because for example Sun's compiler silently ignores the packed attribute.
AC_MSG_CHECKING([for structure packing via __attribute__((packed))])
AC_CACHE_VAL([have_cv_attrib_packed],[
	AC_TRY_COMPILE(,
		[#ifdef __GNUC__
		 struct { int i __attribute__((packed)); } s;
		 #else
		 #error Only checking for packed attribute on gcc-like compilers
		 #endif],
		[have_cv_attrib_packed=yes],
		[have_cv_attrib_packed=no])
	])
AC_MSG_RESULT([$have_cv_attrib_packed])

if test "$have_cv_attrib_packed" = no; then
	AC_MSG_CHECKING([for structure packing via pragma])
	AC_CACHE_VAL([have_cv_pragma_pack],[
		AC_TRY_RUN([
			    int main(int argc, char **argv) {
#pragma pack(1)			/* has to be in column 1 ! */
			struct { char c; long l; } s;
			return sizeof(s)==sizeof(s.c)+sizeof(s.l) ? 0:1; } ],
			[have_cv_pragma_pack=yes],
			[have_cv_pragma_pack=no])
		])
	AC_MSG_RESULT([$have_cv_pragma_pack])
	if test "$have_cv_pragma_pack" = yes; then
		AC_DEFINE([HAVE_PRAGMA_PACK], 1, "pragma pack")
	else
		AC_MSG_CHECKING([for structure packing via hppa/hp-ux pragma])
		AC_CACHE_VAL([have_cv_pragma_pack_hpux],[
			AC_TRY_RUN([
			/* hppa/hp-ux wants pragma outside of function */
#pragma pack 1 /* has to be in column 1 ! */
			struct { char c; long l; } s;
			    int main(int argc, char **argv) {
			return sizeof(s)==sizeof(s.c)+sizeof(s.l) ? 0:1; } ],
			[have_cv_pragma_pack_hpux=yes],
			[have_cv_pragma_pack_hpux=no])
		])
		AC_MSG_RESULT([$have_cv_pragma_pack_hpux])
		AC_DEFINE([HAVE_PRAGMA_PACK_HPPA], 1, "pragma pack hppa/hp-ux style")
	fi
fi

dnl check for __attribute__((aligned))
AC_MSG_CHECKING([for type aligning via __attribute__((aligned))])
AC_CACHE_VAL([have_cv_attrib_aligned],[
	AC_TRY_COMPILE(,
		[typedef int cl_aligned_int __attribute__((aligned));],
		[have_cv_attrib_aligned=yes],
		[have_cv_attrib_aligned=no])
	])
AC_MSG_RESULT([$have_cv_attrib_aligned])

if test "$have_cv_attrib_packed" = no -a "$have_cv_pragma_pack" = no -a "$have_cv_pragma_pack_hpux" = no; then
	AC_MSG_ERROR(Need to know how to pack structures with this compiler)
fi

if test "$have_cv_attrib_packed" = yes; then
	AC_DEFINE([HAVE_ATTRIB_PACKED], 1, [attrib packed])
fi

if test "$have_cv_attrib_aligned" = yes; then
	AC_DEFINE([HAVE_ATTRIB_ALIGNED], 1, [attrib aligned])
fi

dnl Sanity check that struct packing works
AC_MSG_CHECKING([that structure packing works])
AC_CACHE_VAL([have_cv_struct_pack],[
    AC_TRY_RUN([
#ifndef HAVE_ATTRIB_PACKED
#define __attribute__(x)
#endif
#ifdef HAVE_PRAGMA_PACK
#pragma pack(1) /* has to be in column 1 ! */
#endif
#ifdef HAVE_PRAGMA_PACK_HPPA
#pragma pack 1 /* has to be in column 1 ! */
#endif

struct { char c __attribute__((packed)); long l __attribute__((packed)); } s;

#ifdef HAVE_PRAGMA_PACK
#pragma pack()
#endif
#ifdef HAVE_PRAGMA_PACK_HPPA
#pragma pack
#endif

struct { char c; long l;} s2;

#ifdef HAVE_PRAGMA_PACK
#pragma pack(1) /* has to be in column 1 ! */
#endif
#ifdef HAVE_PRAGMA_PACK_HPPA
#pragma pack 1 /* has to be in column 1 ! */
#endif

struct { char c; long l; } __attribute__((packed)) s3;

#ifdef HAVE_PRAGMA_PACK
#pragma pack()
#endif
#ifdef HAVE_PRAGMA_PACK_HPPA
#pragma pack
#endif

    int main(int argc, char **argv) {
        if (sizeof(s)!=sizeof(s.c)+sizeof(s.l))
	    return 1;
	if (sizeof(s) != sizeof(s3))
	    return 2;
	return (sizeof(s2) >= sizeof(s)) ? 0 : 3;
    }],
    [have_cv_struct_pack=yes],
    [have_cv_struct_pack=no],
    [have_cv_struct_pack=yes])
])
AC_MSG_RESULT([$have_cv_struct_pack])

if test "$have_cv_struct_pack" = "no"; then
    AC_MSG_ERROR([Structure packing seems to be available, but is not working with this compiler])
fi

dnl Check if <sys/select.h> needs to be included for fd_set
AC_MSG_CHECKING([for fd_set])
AC_HEADER_EGREP([fd_mask], [sys/select.h], [have_fd_set=yes])
if test "$have_fd_set" = yes; then
	AC_DEFINE([HAVE_SYS_SELECT_H], 1, "have <sys/select.h>")
	AC_MSG_RESULT([yes, found in sys/select.h])
else
	AC_TRY_COMPILE([#include <sys/time.h>
			#include <sys/types.h>
			#ifdef HAVE_UNISTD_H
			#include <unistd.h>
			#endif],
		[fd_set readMask, writeMask;], have_fd_set=yes, have_fd_set=no)
	if test "$have_fd_set" = yes; then
		AC_MSG_RESULT([yes, found in sys/types.h])
	else
		AC_DEFINE([NO_FD_SET], 1, "no fd_set")
		AC_MSG_RESULT(no)
	fi
fi

AC_MSG_CHECKING([default FD_SETSIZE value])
AC_TRY_RUN([
#include <stdio.h>
#include <unistd.h>
#include <sys/time.h>
#ifdef HAVE_SYS_SELECT_H
#include <sys/select.h>
#endif
#ifdef HAVE_SYS_TYPES_H
#include <sys/types.h>
#endif
#include <errno.h>
int main(void) {
        FILE *fp = fopen("conftestval", "w");
	if(fp) {
		if(fprintf (fp, "%d\n", FD_SETSIZE) < 1)  {
			perror("fprintf failed");
			return errno;
		}
	} else {
		perror("fopen failed");
		return errno;
	}
        return 0;
}
],
DEFAULT_FD_SETSIZE=`cat conftestval`,
DEFAULT_FD_SETSIZE=256,
DEFAULT_FD_SETSIZE=256)
AC_MSG_RESULT([$DEFAULT_FD_SETSIZE])
AC_DEFINE_UNQUOTED([DEFAULT_FD_SETSIZE], $DEFAULT_FD_SETSIZE, "default FD_SETSIZE value")

AC_MSG_CHECKING([stat64])
AC_TRY_RUN([
#define _LARGEFILE_SOURCE
#define _LARGEFILE64_SOURCE
#include <stdio.h>
#include <sys/types.h>
#include <sys/stat.h>
#include <unistd.h>
#include <errno.h>

int main(void) {
    struct stat64 sb;

    if (stat64(".", &sb) == -1)
        return errno;

    return 0;
}
],
[enable_stat64=yes],
[enable_stat64=no],
[enable_stat64=no],
)

if test "$enable_stat64" != "no"; then
AC_DEFINE([HAVE_STAT64],1,[enable stat64])
CFLAGS="$CFLAGS -D_LARGEFILE_SOURCE -D_LARGEFILE64_SOURCE"
fi
AC_MSG_RESULT([$enable_stat64])

dnl Check signed right shift implementation
AC_MSG_CHECKING([whether signed right shift is sign extended])
AC_TRY_RUN([int main(void){int a=-1;int b=a>>1;return(a!=b);}],
    [have_signed_rightshift_extended=yes],
    [have_signed_rightshift_extended=no],
    [have_signed_rightshift_extended=no])
if test $have_signed_rightshift_extended = yes; then
    AC_DEFINE([HAVE_SAR], 1, [Define signed right shift implementation])
fi
AC_MSG_RESULT([$have_signed_rightshift_extended]);

AC_C_FDPASSING

AC_DEFINE_UNQUOTED([VERSION],"$VERSION",[Version number of package])
AC_DEFINE_UNQUOTED([VERSION_SUFFIX],"$VERSION_SUFFIX",[Version suffix for package])

AC_ARG_ENABLE(clamdtop,
	      AC_HELP_STRING([--enable-clamdtop],
			     [Enable 'clamdtop' tool @<:@default=auto@:>@]),
[enable_clamdtop=$enableval], [enable_clamdtop="auto"])

if test "$enable_clamdtop" != "no"; then

AC_LIB_FIND([ncurses], [ncurses/ncurses.h],
	    AC_LANG_PROGRAM([#include <ncurses/ncurses.h>],
			    [initscr(); KEY_RESIZE;]),
	    [CURSES_CPPFLAGS="$INCNCURSES"; CURSES_LIBS="$LTLIBNCURSES";
	     CURSES_INCLUDE="<ncurses/ncurses.h>"],
	    [])

if test "X$HAVE_LIBNCURSES" != "Xyes"; then
    HAVE_LIBNCURSES=
    AC_LIB_FIND([ncurses], [ncurses.h],
	    AC_LANG_PROGRAM([#include <ncurses.h>],
			    [initscr(); KEY_RESIZE;]),
	    [CURSES_CPPFLAGS="$INCNCURSES"; CURSES_LIBS="$LTLIBNCURSES";
	     CURSES_INCLUDE="<ncurses.h>"],
	    [])
fi

if test "X$HAVE_LIBNCURSES" != "Xyes"; then
    AC_LIB_FIND([pdcurses],[curses.h],
			    AC_LANG_PROGRAM([#include <curses.h>],
					    [initscr(); KEY_RESIZE;]),
			    [CURSES_CPPFLAGS="$INCPDCURSES";
			     CURSES_LIBS="$LTLIBPDCURSES";
			     CURSES_INCLUDE="<curses.h>"],
			    [AC_MSG_WARN([****** not building clamdtop: ncurses not found])])
fi

if test "x$CURSES_LIBS" = "x" -a "$enable_clamdtop" = "yes"; then
    AC_MSG_ERROR([

ERROR!  Clamdtop was configured, but not found.  You need to install libncurses5-dev.
])
fi

fi

AC_DEFINE_UNQUOTED([CURSES_INCLUDE], $CURSES_INCLUDE, [curses header location])
AC_SUBST([CURSES_CPPFLAGS])
AC_SUBST([CURSES_LIBS])
AM_CONDITIONAL([HAVE_CURSES],
	       [test "X$HAVE_LIBNCURSES" = "Xyes" || test "X$HAVE_LIBPDCURSES" = "Xyes"])

AC_ARG_ENABLE([distcheck-werror],
	      AC_HELP_STRING([--enable-distcheck-werror],
			     [enable warnings as error for distcheck
			      @<:@default=no@:>@]),
[enable_distcheckwerror=$enableval],[enable_distcheckwerror="no"])

# Enable distcheck warnings and Werror only for gcc versions that support them,
# and only after we've run the configure tests.
# Some configure tests fail (like checking for cos in -lm) if we enable these
# Werror flags for configure too (for example -Wstrict-prototypes makes
# configure think that -lm doesn't have cos, hence its in libc).
WERR_CFLAGS=
WERR_CFLAGS_MILTER=
if test "x$enable_distcheckwerror" = "xyes"; then
    if test "$distcheck_enable_flags" = "1"; then
	WERR_COMMON="-Wno-pointer-sign -Werror-implicit-function-declaration -Werror -Wextra -Wall -Wno-error=strict-aliasing -Wno-error=bad-function-cast -Wbad-function-cast -Wcast-align -Wendif-labels -Wfloat-equal -Wformat=2 -Wformat-security -Wmissing-declarations -Wmissing-prototypes -Wno-error=missing-prototypes -Wnested-externs -Wno-error=nested-externs -Wpointer-arith -Wstrict-prototypes -Wno-error=strict-prototypes -Wno-switch -Wno-switch-enum -Wundef -Wstrict-overflow=1 -Winit-self -Wmissing-include-dirs -Wdeclaration-after-statement -Waggregate-return -Wmissing-format-attribute -Wno-error=missing-format-attribute -Wno-error=type-limits -Wno-error=unused-but-set-variable -Wno-error=unused-function -Wno-error=unused-value -Wno-error=unused-variable -Wcast-qual -Wno-error=cast-qual -Wno-error=sign-compare -Wshadow -Wno-error=shadow -Wno-error=uninitialized -fdiagnostics-show-option -Wno-unused-parameter -Wno-error=unreachable-code -Winvalid-pch -Wno-error=invalid-pch -O2 -D_FORTIFY_SOURCE=2 -fstack-protector-all -Wstack-protector -Wno-error=aggregate-return"
	WERR_CFLAGS="$WERR_COMMON -Wwrite-strings"
	WERR_CFLAGS_MILTER="$WERR_COMMON -Wno-error=format-nonliteral"
    fi
fi
AC_SUBST([WERR_CFLAGS])
AC_SUBST([WERR_CFLAGS_MILTER])

AC_ARG_ENABLE([llvm],AC_HELP_STRING([--enable-llvm],
				    [Enable 'llvm' JIT/verifier support @<:@default=auto@:>@]),
				    [enable_llvm=$enableval], [enable_llvm="auto"])

if test "$enable_llvm" != "no"; then
    dnl Try to configure subdir, optionally
    AC_CONFIG_SUBDIRS_OPTIONAL([libclamav/c++])
fi

AC_ARG_ENABLE([sha-collector-for-internal-use], [], [enable_sha_collector="yes"], [enable_sha_collector="no"])
if test "$enable_sha_collector" != "no"; then
    AC_DEFINE([HAVE__INTERNAL__SHA_COLLECT], 1, [For internal use only - DO NOT DEFINE])
fi
=======
m4_include([m4/reorganization/libs/libz.m4])
m4_include([m4/reorganization/libs/bzip.m4])
m4_include([m4/reorganization/libs/unrar.m4])
m4_include([m4/reorganization/code_checks/ipv6.m4])
m4_include([m4/reorganization/code_checks/dns.m4])
m4_include([m4/reorganization/code_checks/fanotify.m4])
m4_include([m4/reorganization/code_checks/setpgrp.m4])
m4_include([m4/reorganization/milter/enable.m4])
m4_include([m4/reorganization/code_checks/iconv.m4])
m4_include([m4/reorganization/code_checks/pthreads.m4])
m4_include([m4/reorganization/code_checks/reentrant.m4])
m4_include([m4/reorganization/utility_checks/id.m4])
m4_include([m4/reorganization/utility_checks/yp.m4])
m4_include([m4/reorganization/usergroup.m4])
m4_include([m4/reorganization/debug.m4])
m4_include([m4/reorganization/customversion.m4])
m4_include([m4/reorganization/nocache.m4])
m4_include([m4/reorganization/dns.m4])
m4_include([m4/reorganization/bigstack.m4])
m4_include([m4/reorganization/dbdir.m4])
m4_include([m4/reorganization/cfgdir.m4])
m4_include([m4/reorganization/code_checks/in_port_t.m4])
m4_include([m4/reorganization/code_checks/in_addr_t.m4])
m4_include([m4/reorganization/os_checks.m4])
m4_include([m4/reorganization/milter/check.m4])
m4_include([m4/reorganization/code_checks/pthread_02.m4])
m4_include([m4/reorganization/code_checks/readdir.m4])
m4_include([m4/reorganization/code_checks/ctime.m4])
m4_include([m4/reorganization/code_checks/socklen_t.m4])
m4_include([m4/reorganization/clamav_user.m4])
m4_include([m4/reorganization/code_checks/compiler_attribs.m4])
m4_include([m4/reorganization/code_checks/select.m4])
m4_include([m4/reorganization/code_checks/stat64.m4])
m4_include([m4/reorganization/code_checks/shift.m4])
m4_include([m4/reorganization/code_checks/features.m4])
m4_include([m4/reorganization/clamdtop.m4])
m4_include([m4/reorganization/distcheck.m4])
m4_include([m4/reorganization/llvm.m4])
m4_include([m4/reorganization/sha_collect.m4])

m4_include([m4/reorganization/bsd.m4])

dnl Freshclam dependencies
m4_include([m4/reorganization/libs/curl.m4])

dnl libclamav dependencies
m4_include([m4/reorganization/libs/xml.m4])
m4_include([m4/reorganization/libs/openssl.m4])

m4_include([m4/reorganization/substitutions.m4])
>>>>>>> a1cbd793

AM_CONDITIONAL([ENABLE_CLAMSUBMIT], [test "$have_curl" = "yes"])

AC_CONFIG_FILES([
shared/Makefile
clamscan/Makefile
database/Makefile
docs/Makefile
clamd/Makefile
clamdscan/Makefile
clamsubmit/Makefile
clamav-milter/Makefile
freshclam/Makefile
sigtool/Makefile
clamconf/Makefile
etc/Makefile
test/Makefile
unit_tests/Makefile
clamdtop/Makefile
clambc/Makefile
Makefile
clamav-config
libclamav.pc
platform.h
docs/man/clamav-milter.8
docs/man/clamav-milter.conf.5
docs/man/clambc.1
docs/man/clamconf.1
docs/man/clamd.8
docs/man/clamd.conf.5
docs/man/clamdscan.1
docs/man/clamscan.1
docs/man/freshclam.1
docs/man/freshclam.conf.5
docs/man/sigtool.1
docs/man/clamdtop.1
])

AC_OUTPUT

if test "$enable_llvm" = "yes" && test "$subdirfailed" != "no"; then
    AC_MSG_ERROR([Failed to configure LLVM, and LLVM was explicitly requested])
fi
AM_CONDITIONAL([ENABLE_LLVM],
	       [test "$subdirfailed" != "yes" && test "$enable_llvm" != "no"])
no_recursion="yes";
AC_OUTPUT([libclamav/Makefile])

# Print a summary of what features we enabled
AC_MSG_NOTICE([Summary of detected features follows])

cat <<EOF
              OS          : $target_os
              pthreads    : $have_pthreads ($THREAD_LIBS)
EOF

AC_MSG_NOTICE([Summary of miscellaneous  features])
if test "x$CHECK_LIBS" = "x"; then
    check_libs="no"
else
    check_libs="$CHECK_LIBS"
fi
CL_MSG_STATUS([check       ],[$check_libs],[$enable_check_ut])
CL_MSG_STATUS([fanotify    ],[$want_fanotify],[$want_fanotify])
if test "x$ac_cv_have_control_in_msghdr" = "xyes"; then
    CL_MSG_STATUS([fdpassing   ],[$have_fdpass],[$want_fdpassing])
else
    CL_MSG_STATUS([fdpassing   ],[n/a],[])
fi
CL_MSG_STATUS([IPv6        ],[$have_cv_ipv6],[$want_ipv6])

AC_MSG_NOTICE([Summary of optional tools])
CL_MSG_STATUS([clamdtop    ],[$CURSES_LIBS],[$enable_clamdtop])
CL_MSG_STATUS([milter      ],[yes],[$have_milter])
CL_MSG_STATUS([clamsubmit  ],[$have_curl],[$curl_msg])

AC_MSG_NOTICE([Summary of engine performance features)])
if test "x$enable_debug" = "xyes"; then
    CL_MSG_STATUS([release mode],[no],[debug build])
else
    CL_MSG_STATUS([release mode],[yes],[yes])
fi
have_jit="no"
if test "$subdirfailed" = "no"; then
    have_jit="yes"
fi
CL_MSG_STATUS([jit         ],[$have_jit],[$enable_llvm])
CL_MSG_STATUS([mempool     ],[$have_mempool],[$enable_mempool])

AC_MSG_NOTICE([Summary of engine detection features])
CL_MSG_STATUS([bzip2       ],[$bzip_check],[$want_bzip2])
CL_MSG_STATUS([zlib        ],[$ZLIB_HOME],[yes])
CL_MSG_STATUS([unrar       ],[$want_unrar],[$want_unrar])
if test "x$XML_LIBS" = "x"; then 
    CL_MSG_STATUS([dmg and xar ],[no],[])
else
    CL_MSG_STATUS([dmg and xar ],[yes, from $XML_HOME],[])
fi

# Yep, downgrading the compiler avoids the bug too:
# 4.0.x, and 4.1.0 are the known buggy versions
# 3.4 doesn't have the bug
if test "x$gcc_check" != "xyes"; then
	AC_MSG_WARN([
****** Optimizations disabled to avoid compiler bugs
****** The resulting binaries will be slow!
****** It is recommended to either upgrade or downgrade your compiler
])
fi

if test "x$cross_compiling" != "xno" || test "x$gcc_check" != "xyes" || test "x$zlib_check" = "xno" || test "x$bzip_check" != "xok" ; then
AC_MSG_WARN([
****** WARNING:
****** You are cross compiling to a different host or you are
****** linking to bugged system libraries or you have manually
****** disabled important configure checks.
****** Please be aware that this build may be badly broken.
****** DO NOT REPORT BUGS BASED ON THIS BUILD !!!
])
fi
<|MERGE_RESOLUTION|>--- conflicted
+++ resolved
@@ -78,1261 +78,6 @@
 m4_include([m4/reorganization/code_checks/coverage.m4])
 
 AM_MAINTAINER_MODE
-<<<<<<< HEAD
-dnl Check for zlib
-AC_MSG_CHECKING([for zlib installation])
-AC_ARG_WITH([zlib],
-[  --with-zlib=DIR	  path to directory containing zlib library (default=
-			  /usr/local or /usr if not found in /usr/local)],
-[
-if test "$withval"; then
-  ZLIB_HOME="$withval"
-  AC_MSG_RESULT([using $ZLIB_HOME])
-fi
-], [
-ZLIB_HOME=/usr/local
-if test ! -f "$ZLIB_HOME/include/zlib.h"
-then
-  ZLIB_HOME=/usr
-fi
-AC_MSG_RESULT([$ZLIB_HOME])
-])
-
-CLAMDSCAN_LIBS="$FRESHCLAM_LIBS"
-
-AC_ARG_ENABLE([zlib-vcheck],
-[  --disable-zlib-vcheck	  do not check for buggy zlib version ],
-zlib_check=$enableval, zlib_check="yes")
-
-if test ! -f "$ZLIB_HOME/include/zlib.h"
-then
-    AC_MSG_ERROR([Please install zlib and zlib-devel packages])
-else
-
-    vuln=`grep "ZLIB_VERSION \"1.2.0" $ZLIB_HOME/include/zlib.h`
-    if test -z "$vuln"; then
-	vuln=`grep "ZLIB_VERSION \"1.2.1" $ZLIB_HOME/include/zlib.h`
-    fi
-
-    if test -n "$vuln"; then
-	if test "$zlib_check" = "yes"; then
-	    AC_MSG_ERROR(The installed zlib version may contain a security bug. Please upgrade to 1.2.2 or later: http://www.zlib.net. You can omit this check with --disable-zlib-vcheck but DO NOT REPORT any stability issues then!)
-	else
-	    AC_MSG_WARN([****** This ClamAV installation may be linked against])
-	    AC_MSG_WARN([****** a broken zlib version. Please DO NOT report any])
-	    AC_MSG_WARN([****** stability problems to the ClamAV developers!])
-	fi
-    fi
-
-    save_LIBS="$LIBS"
-    if test "$ZLIB_HOME" != "/usr"; then
-	CPPFLAGS="$CPPFLAGS -I$ZLIB_HOME/include"
-	save_LDFLAGS="$LDFLAGS"
-	LDFLAGS="$LDFLAGS -L$ZLIB_HOME/lib"
-	AC_CHECK_LIB([z], [inflateEnd], [LIBCLAMAV_LIBS="$LIBCLAMAV_LIBS -L$ZLIB_HOME/lib -lz"; FRESHCLAM_LIBS="$FRESHCLAM_LIBS -L$ZLIB_HOME/lib -lz"], AC_MSG_ERROR([Please install zlib and zlib-devel packages]))
-	AC_CHECK_LIB([z], [gzopen], [], AC_MSG_ERROR([Your zlib is missing gzopen()]))
-	LDFLAGS="$save_LDFLAGS"
-    else
-	AC_CHECK_LIB([z], [inflateEnd], [LIBCLAMAV_LIBS="$LIBCLAMAV_LIBS -lz";FRESHCLAM_LIBS="$FRESHCLAM_LIBS -lz"], AC_MSG_ERROR([Please install zlib and zlib-devel packages]))
-	AC_CHECK_LIB([z], [gzopen],[], AC_MSG_ERROR([Your zlib is missing gzopen()]))
-    fi
-    LIBS="$save_LIBS"
-fi
-
-AC_ARG_ENABLE([bzip2],
-[  --disable-bzip2	  disable bzip2 support],
-want_bzip2=$enableval, want_bzip2="yes")
-
-bzip_check="ok"
-if test "$want_bzip2" = "yes"
-then
-    AC_LIB_LINKFLAGS([bz2])
-    save_LDFLAGS="$LDFLAGS"
-    # Only add -L if prefix is not empty
-    test -z "$LIBBZ2_PREFIX" || LDFLAGS="$LDFLAGS -L$LIBBZ2_PREFIX/$acl_libdirstem";
-
-    have_bzprefix="no"
-    AC_CHECK_LIB([bz2], [BZ2_bzDecompressInit], [have_bzprefix="yes"])
-    if test "x$have_bzprefix" = "xno"; then
-        AC_DEFINE([NOBZ2PREFIX],1,[bzip funtions do not have bz2 prefix])
-    fi
-    LDFLAGS="$save_LDFLAGS"
-    if test "$HAVE_LIBBZ2" = "yes"; then
-	AC_CHECK_HEADER([bzlib.h],
-			[AC_C_CVE_2008_1372],
-			[ac_cv_c_cve_2008_1372="no"])
-	if test "$ac_cv_c_cve_2008_1372" = "bugged"; then
-		AC_MSG_WARN([****** bzip2 libraries are affected by the CVE-2008-1372 bug])
-		AC_MSG_WARN([****** We strongly suggest you to update to bzip2 1.0.5.])
-		AC_MSG_WARN([****** Please do not report stability problems to the ClamAV developers!])
-		bzip_check="bugged (CVE-2008-1372)"
-	fi
-	if test "$ac_cv_c_cve_2008_1372" = "linkfailed"; then
-		dnl This shouldn't happen
-		dnl We failed to link but libtool may still be able to link, so don't disable bzip2 just yet
-		AC_MSG_WARN([****** Unable to link bzip2 testcase])
-		AC_MSG_WARN([****** You may be affected by CVE-2008-1372 bug, but I need to be able to link a testcase to verify])
-		AC_MSG_WARN([****** It is recommended to fix your build environment so that we can run the testcase!])
-		AC_MSG_WARN([****** Please do not report stability problems to the ClamAV developers!])
-		bzip_check="link failed (CVE-2008-1372)"
-	fi
-
-	case "$ac_cv_c_cve_2008_1372" in
-	ok|bugged|linkfailed)
-		;;
-	*)
-		HAVE_LIBBZ2=no
-		;;
-	esac
-    fi
-
-    if test "$HAVE_LIBBZ2" = "yes"; then
-	AC_C_CVE_2010_0405
-	if test "$ac_cv_c_cve_2010_0405" = "bugged"; then
-		AC_MSG_WARN([****** bzip2 libraries are affected by the CVE-2010-0405 bug])
-		AC_MSG_WARN([****** We strongly suggest you to update bzip2])
-		AC_MSG_WARN([****** Please do not report stability problems to the ClamAV developers!])
-		bzip_check="bugged (CVE-2010-0405)"
-	fi
-	if test "$ac_cv_c_cve_2010_0405" = "linkfailed"; then
-		dnl This shouldn't happen
-		dnl We failed to link but libtool may still be able to link, so don't disable bzip2 just yet
-		AC_MSG_WARN([****** Unable to link bzip2 testcase])
-		AC_MSG_WARN([****** You may be affected by CVE-2010-0405 bug, but I need to be able to link a testcase to verify])
-		AC_MSG_WARN([****** It is recommended to fix your build environment so that we can run the testcase!])
-		AC_MSG_WARN([****** Please do not report stability problems to the ClamAV developers!])
-		bzip_check="link failed (CVE-2010-0405)"
-	fi
-
-	case "$ac_cv_c_cve_2010_0405" in
-	ok|bugged|linkfailed)
-		LIBCLAMAV_LIBS="$LIBCLAMAV_LIBS $LTLIBBZ2"
-		AC_DEFINE([HAVE_BZLIB_H],1,[have bzip2])
-		;;
-	*)
-		AC_MSG_WARN([****** bzip2 support disabled])
-		;;
-	esac
-
-    else
-	AC_MSG_WARN([****** bzip2 support disabled])
-    fi
-fi
-
-have_curl="no"
-curl_msg="Please use the web interface for submitting FPs/FNs."
-AC_MSG_CHECKING([for libcurl installation])
-
-AC_ARG_WITH([libcurl],
-[  --with-libcurl=DIR   path to directory containing libcurl (default=
-    /usr/local or /usr if not found in /usr/local)],
-[
-if test "$withval"; then
-    LIBCURL_HOME="$withval"
-fi
-], [
-LIBCURL_HOME=/usr/local
-if test ! -f "$LIBCURL_HOME/include/curl/curl.h"
-then
-    LIBCURL_HOME=/usr
-fi
-AC_MSG_RESULT([$LIBCURL_HOME])
-])
-
-if test ! -f "$LIBCURL_HOME/include/curl/curl.h"
-then
-    AC_MSG_WARN([libcurl not found. Please use the web interface for submitting FPs/FNs.])
-else
-    if test -f "$LIBCURL_HOME/bin/curl-config"; then
-        CURL_LDFLAGS=$($LIBCURL_HOME/bin/curl-config --libs)
-        CURL_CPPFLAGS=$($LIBCURL_HOME/bin/curl-config --cflags)
-    else
-        CURL_LDFLAGS="-L$LIBCURL_HOME/lib -lcurl"
-        CURL_CPPFLAGS="-I$LIBCURL_HOME/include"
-    fi
-
-    save_LDFLAGS="$LDFLAGS"
-    LDFLAGS="-L$LIBCURL_HOME/lib -lcurl"
-    AC_CHECK_LIB([curl], [curl_easy_init], [curl_msg="";have_curl="yes";CLAMSUBMIT_LIBS="$CLAMSUBMIT_LIBS $CURL_LDFLAGS";CLAMSUBMIT_CFLAGS="$CLAMSUBMIT_CFLAGS $CURL_CPPFLAGS"],
-            [AC_MSG_WARN([Your libcurl is misconfigured. Please use the web interface for submitting FPs/FNs.])])
-    LDFLAGS="$save_LDFLAGS"
-fi
-
-AM_CONDITIONAL([HAVE_LIBBZ2], test "x$HAVE_LIBBZ2" = "xyes")
-
-AC_ARG_ENABLE([unrar],
-[  --disable-unrar	  do not build libclamunrar and libclamunrar_iface ],
-want_unrar=$enableval, want_unrar="yes")
-AM_CONDITIONAL([ENABLE_UNRAR],[test "$want_unrar" = "yes"])
-
-dnl libxml2
-want_xml="auto"
-AC_ARG_ENABLE([xml],
-[  --disable-xml	  disable DMG and XAR support],
-want_xml=$enableval, want_xml="auto")
-
-XML_HOME=""
-if test "X$want_xml" != "Xno"; then
-  AC_MSG_CHECKING([for libxml2 installation])
-  AC_ARG_WITH([xml],
-  [  --with-xml=DIR	  path to directory containing libxml2 library (default=
-			  /usr/local or /usr if not found in /usr/local)],
-  [
-  if test "$withval"
-  then
-    XML_HOME="$withval"
-    AC_MSG_RESULT([using $XML_HOME])
-  else
-    AC_MSG_ERROR([cannot assign blank value to --with-xml])
-  fi
-  ], [
-  XML_HOME=/usr/local
-  if test ! -x "$XML_HOME/bin/xml2-config"
-  then
-    XML_HOME=/usr
-    if test ! -x "$XML_HOME/bin/xml2-config"
-    then
-      XML_HOME=""
-    fi
-  fi
-  if test "x$XML_HOME" != "x"; then
-    AC_MSG_RESULT([$XML_HOME])
-  else
-    AC_MSG_RESULT([not found])
-  fi
-  ])
-fi
-
-found_xml="no"
-XMLCONF_VERSION=""
-XML_CPPFLAGS=""
-XML_LIBS=""
-if test "x$XML_HOME" != "x"; then
-  AC_MSG_CHECKING([xml2-config version])
-  XMLCONF_VERSION="`$XML_HOME/bin/xml2-config --version`"
-  if test "x%XMLCONF_VERSION" != "x"; then
-    AC_MSG_RESULT([$XMLCONF_VERSION])
-    found_xml="yes"
-    XML_CPPFLAGS="`$XML_HOME/bin/xml2-config --cflags`"
-    XML_LIBS="`$XML_HOME/bin/xml2-config --libs`"
-  else
-    AC_MSG_ERROR([xml2-config failed])
-  fi
-fi
-
-working_xml="no"
-if test "X$found_xml" != "Xno"; then
-  AC_MSG_CHECKING([for xmlreader.h in $XML_HOME])
-
-  if test ! -f "$XML_HOME/include/libxml2/libxml/xmlreader.h"; then
-    AC_MSG_RESULT([not found])
-  else
-    AC_MSG_RESULT([found])
-    save_LIBS="$LIBS"
-    save_CPPFLAGS="$CPPFLAGS"
-    CPPFLAGS="$CPPFLAGS $XML_CPPFLAGS"
-    save_LDFLAGS="$LDFLAGS"
-    LDFLAGS="$LDFLAGS $XML_LIBS"
-
-    AC_CHECK_LIB([xml2], [xmlTextReaderRead], [working_xml="yes"], [working_xml="no"])
-
-    CPPFLAGS="$save_CPPFLAGS"
-    LDFLAGS="$save_LDFLAGS"
-    LIBS="$save_LIBS"
-  fi
-fi
-
-if test "$working_xml" = "yes"; then
-  AC_DEFINE([HAVE_LIBXML2],1,[Define to 1 if you have the 'libxml2' library (-lxml2).])
-  AC_SUBST(XML_CPPFLAGS)
-  AC_SUBST(XML_LIBS)
-  AC_MSG_NOTICE([Compiling and linking with libxml2 from $XML_HOME])
-else
-  if test "$want_xml" = "yes"; then
-     AC_MSG_ERROR([****** Please install libxml2 packages!])
-  else
-    if test "$want_xml" != "no"; then
-      AC_MSG_NOTICE([****** libxml2 support unavailable])
-    fi
-  fi
-  XML_CPPFLAGS=""
-  XML_LIBS=""
-  AC_SUBST(XML_CPPFLAGS)
-  AC_SUBST(XML_LIBS)
-fi
-
-AC_ARG_ENABLE([getaddrinfo],
-[  --disable-getaddrinfo          disable support for getaddrinfo],
-want_getaddrinfo=$enableval, want_getaddrinfo="yes")
-
-if test "$want_getaddrinfo" = "yes"
-then
-    AC_MSG_CHECKING([for getaddrinfo])
-    AC_CACHE_VAL([have_cv_gai],[
-		AC_TRY_RUN([
-		    #include <sys/types.h>
-		    #include <sys/socket.h>
-		    #include <netdb.h>
-		    #include <unistd.h>
-		    int main(int argc, char **argv)
-		    {
-			    struct addrinfo *res;
-			    int sd;
-
-			if(getaddrinfo("127.0.0.1", NULL, NULL, &res) < 0)
-			    return 1;
-			freeaddrinfo(res);
-
-			return 0;
-		    }
-		],
-		[have_cv_gai=yes],
-		[have_cv_gai=no],
-		[have_cv_gai=no])
-		])
-    AC_MSG_RESULT([$have_cv_gai])
-    if test "$have_cv_gai" = yes; then
-	AC_DEFINE(HAVE_GETADDRINFO, 1, [have getaddrinfo()])
-    fi
-fi
-
-AC_ARG_ENABLE([ipv6],
-[  --disable-ipv6          disable IPv6 support],
-want_ipv6=$enableval, want_ipv6="yes")
-
-if test "$want_ipv6" = "yes"
-then
-    AC_MSG_CHECKING([for IPv6 support])
-    AC_CACHE_VAL([have_cv_ipv6],[
-		AC_TRY_RUN([
-		    #include <sys/types.h>
-		    #include <sys/socket.h>
-		    #include <netdb.h>
-		    #include <unistd.h>
-		    int main(int argc, char **argv)
-		    {
-			    struct addrinfo *res, hints;
-			    int sd;
-
-			if((sd = socket(AF_INET6, SOCK_STREAM, 0)) < 0)
-			    return 1;
-			close(sd);
-			/* also check if getaddrinfo() handles AF_UNSPEC -- bb#1196 */
-			memset(&hints, 0, sizeof(hints));
-			hints.ai_family = AF_UNSPEC;
-			if(getaddrinfo("127.0.0.1", NULL, &hints, &res) < 0)
-			    return 1;
-			freeaddrinfo(res);
-			return 0;
-		    }
-		],
-		[have_cv_ipv6=yes],
-		[have_cv_ipv6=no],
-		[have_cv_ipv6=no])
-		])
-    AC_MSG_RESULT([$have_cv_ipv6])
-    if test "$have_cv_ipv6" = yes; then
-	AC_DEFINE(SUPPORT_IPv6, 1, [Support for IPv6])
-    fi
-fi
-
-AC_C_DNS
-
-AC_ARG_ENABLE([fanotify],
-[  --disable-fanotify	  disable fanotify support (Linux only)],
-want_fanotify=$enableval, want_fanotify="yes")
-
-dnl AC_FUNC_SETPGRP does not work when cross compiling
-dnl Instead, assume we will have a prototype for setpgrp if cross compiling.
-dnl testcase from gdb/configure.ac
-if test "$cross_compiling" = no; then
- AC_FUNC_SETPGRP
-else
- AC_CACHE_CHECK([whether setpgrp takes no argument], [ac_cv_func_setpgrp_void],
-   [AC_TRY_COMPILE([
-#include <unistd.h>
-], [
- if (setpgrp(1,1) == -1)
-   exit (0);
- else
-   exit (1);
-], ac_cv_func_setpgrp_void=no, ac_cv_func_setpgrp_void=yes)])
-if test $ac_cv_func_setpgrp_void = yes; then
- AC_DEFINE([SETPGRP_VOID], 1)
-fi
-fi
-
-AC_ARG_ENABLE([milter],
-[  --enable-milter	  build clamav-milter],
-have_milter=$enableval, have_milter="no")
-
-dnl we need to try to link with iconv, otherwise there could be a 
-dnl mismatch between a 32-bit and 64-bit lib. Detect this at configure time.
-dnl we need to check after zlib/bzip2, because they can change the include path
-AC_ARG_WITH([iconv], [  --with-iconv supports iconv() (default=auto)],
-[
- case "$withval" in
-	 yes|no) wiconv="$withval";;
-	 *) AC_MSG_ERROR([--with-iconv does not take an argument]);;
- esac],
-[ wiconv=auto ])
-if test "X$wiconv" != "Xno"; then
-	AC_CHECK_LIB([iconv], [libiconv_open], LIBCLAMAV_LIBS="$LIBCLAMAV_LIBS -liconv")
-	AC_MSG_CHECKING([for iconv])
-	save_LIBS="$LIBS"
-	LIBS="$LIBCLAMAV_LIBS"
-	AC_TRY_LINK([
-		     #include <iconv.h>
-	],[
-	char** xin,**xout;
-	unsigned long il,ol;
-	int rc;
-	iconv_t iconv_struct = iconv_open("UTF-16BE","UTF-8");
-	rc = iconv(iconv_struct,xin,&il,xout,&ol);
-	iconv_close(iconv_struct);
-],[
-   AC_MSG_RESULT(yes)
-   AC_DEFINE([HAVE_ICONV], 1, [iconv() available])
-],[
-	AC_MSG_RESULT(no)
-])
-	LIBS="$save_LIBS"
-fi
-
-AC_ARG_ENABLE([pthreads],
-[  --disable-pthreads      disable POSIX threads support],
-have_pthreads=$enableval,)
-
-AC_ARG_ENABLE([cr],
-[  --disable-cr		  do not link with C reentrant library (BSD) ],
-use_cr=$enableval,)
-
-AC_ARG_ENABLE([id-check],
-[  --enable-id-check	  use id utility instead of /etc/passwd parsing],
-use_id=$enableval, use_id="no")
-
-AC_ARG_ENABLE([yp-check],
-[  --enable-yp-check	  use ypmatch utility instead of /etc/passwd parsing],
-use_yp=$enableval, use_yp="no")
-
-AC_ARG_WITH([user], 
-[  --with-user=uid	  name of the clamav user (default=clamav)],
-clamav_user="$withval", clamav_user="clamav")
-
-AC_ARG_WITH([group], 
-[  --with-group=gid	  name of the clamav group (default=clamav)],
-clamav_group="$withval", clamav_group="clamav")
-
-AC_DEFINE_UNQUOTED([CLAMAVUSER],"$clamav_user",[name of the clamav user])
-AC_DEFINE_UNQUOTED([CLAMAVGROUP],"$clamav_group",[name of the clamav group])
-
-AC_ARG_ENABLE([clamav],
-[  --disable-clamav	  disable test for clamav user/group],
-test_clamav=$enableval, test_clamav=yes)
-
-AC_ARG_ENABLE([debug],
-[  --enable-debug	  enable debug code],
-enable_debug=$enableval, enable_debug="no")
-
-if test "$enable_debug" = "yes"; then
-  VERSION_SUFFIX="$VERSION_SUFFIX-debug"
-  AC_DEFINE([CL_DEBUG],1,[enable debugging])
-else
-  AC_DEFINE([NDEBUG],1,[disable assertions])
-fi
-
-AC_ARG_WITH([version], 
-[  --with-version=STR    use custom version string (dev only)],
-VERSION="$withval", )
-
-AC_ARG_ENABLE([no-cache],
-[  --enable-no-cache	  use "Cache-Control: no-cache" in freshclam],
-enable_nocache=$enableval, enable_nocache="no")
-
-if test "$enable_nocache" = "yes"; then
-  AC_DEFINE([FRESHCLAM_NO_CACHE],1,[use "Cache-Control: no-cache" in freshclam])
-fi
-
-AC_ARG_ENABLE([dns-fix],
-[  --enable-dns-fix	  enable workaround for broken DNS servers (as in SpeedTouch 510)],
-enable_dnsfix=$enableval, enable_dnsfix="no")
-
-if test "$enable_dnsfix" = "yes"; then
-  AC_DEFINE([FRESHCLAM_DNS_FIX],1,[enable workaround for broken DNS servers])
-fi
-
-AC_ARG_ENABLE([bigstack],
-[  --enable-bigstack	  increase thread stack size],
-enable_bigstack=$enableval, enable_bigstack="no")
-
-if test "$enable_bigstack" = "yes"; then
-  AC_DEFINE([C_BIGSTACK],1,[Increase thread stack size.])
-fi
-
-AC_ARG_WITH([dbdir], 
-[  --with-dbdir=path	  path to virus database directory],
-db_dir="$withval", db_dir="_default_")
-
-dnl I had problems with $pkgdatadir thus these funny checks
-if test "$db_dir" = "_default_"
-then
-    if test "$prefix" = "NONE"
-    then
-	db_dir="$ac_default_prefix/share/clamav"
-    else
-	db_dir="$prefix/share/clamav"
-    fi
-fi
-
-AC_DEFINE_UNQUOTED([DATADIR],"$db_dir", [Path to virus database directory.])
-DBDIR="$db_dir"
-AC_SUBST([DBDIR])
-
-dnl configure config directory
-cfg_dir=`echo $sysconfdir | grep prefix`
-
-if test -n "$cfg_dir"; then
-    if test "$prefix" = "NONE"
-    then
-	cfg_dir="$ac_default_prefix/etc"
-    else
-	cfg_dir="$prefix/etc"
-    fi
-else
-    cfg_dir="$sysconfdir"
-fi
-
-CFGDIR=$cfg_dir
-AC_SUBST([CFGDIR])
-AC_DEFINE_UNQUOTED([CONFDIR],"$cfg_dir",[where to look for the config file])
-
-dnl check for in_port_t definition
-AC_MSG_CHECKING([whether in_port_t is defined])
-AC_TRY_COMPILE([
-#include <sys/types.h>
-#include <netinet/in.h>
-],
-[in_port_t pt; pt = 0; return pt;],
-[
-    AC_MSG_RESULT(yes)
-    AC_DEFINE([HAVE_IN_PORT_T],1,[in_port_t is defined])
-],
-AC_MSG_RESULT(no))
-
-dnl check for in_addr_t definition
-AC_MSG_CHECKING([for in_addr_t definition])
-AC_TRY_COMPILE([
-#include <sys/types.h>
-#include <netinet/in.h>
-],
-[ in_addr_t pt; pt = 0; return pt; ],
-[
-    AC_MSG_RESULT(yes)
-    AC_DEFINE([HAVE_IN_ADDR_T],1,[in_addr_t is defined])
-],
-AC_MSG_RESULT(no))
-
-case "$target_os" in
-linux*)
-    AC_DEFINE([C_LINUX],1,[target is linux])
-    if test "$have_pthreads" = "yes"; then
-	THREAD_LIBS="-lpthread"
-	TH_SAFE="-thread-safe"
-	if test "$want_fanotify" = "yes"; then
-	    AC_CHECK_HEADER([sys/fanotify.h],AC_DEFINE([FANOTIFY],1,[use fanotify]),)
-	fi
-    fi
-    ;;
-kfreebsd*-gnu)
-    AC_DEFINE([C_KFREEBSD_GNU],1,[target is kfreebsd-gnu])
-    if test "$have_pthreads" = "yes"; then
-       THREAD_LIBS="-lpthread"
-       TH_SAFE="-thread-safe"
-    fi
-    ;;
-solaris*)
-    CLAMDSCAN_LIBS="$CLAMDSCAN_LIBS -lresolv"
-    FRESHCLAM_LIBS="$FRESHCLAM_LIBS -lresolv"
-    if test "$have_pthreads" = "yes"; then
-	THREAD_LIBS="-lpthread"
-	CLAMD_LIBS="$CLAMD_LIBS -lresolv"
-	CLAMAV_MILTER_LIBS="$CLAMAV_MILTER_LIBS -lresolv"
-	TH_SAFE="-thread-safe"
-    fi
-    AC_DEFINE([C_SOLARIS],1,[os is solaris])
-    ;;
-freebsd[[45]]*)
-    if test "$have_pthreads" = "yes"; then
-	THREAD_LIBS="-pthread -lc_r"
-	TH_SAFE="-thread-safe"
-    fi
-    AC_DEFINE([C_BSD],1,[os is freebsd 4 or 5])
-    ;;
-freebsd*)
-    if test "$have_pthreads" = "yes"; then
-	THREAD_LIBS="-lthr"
-	TH_SAFE="-thread-safe"
-    fi
-    AC_DEFINE([C_BSD],1,[os is freebsd 6])
-    ;;
-dragonfly*)
-    if test "$have_pthreads" = "yes"; then
-	THREAD_LIBS="-pthread"
-	TH_SAFE="-thread-safe"
-    fi
-    AC_DEFINE([C_BSD],1,[os is dragonfly])
-    ;;
-openbsd*)
-    if test "$have_pthreads" = "yes"; then
-	THREAD_LIBS="-pthread"
-	CLAMD_LIBS="$CLAMD_LIBS -pthread"
-	CLAMAV_MILTER_LIBS="$CLAMAV_MILTER_LIBS -pthread"
-	TH_SAFE="-thread-safe"
-    fi
-    AC_DEFINE([C_BSD],1,[os is OpenBSD])
-    ;;
-bsdi*)
-    if test "$have_pthreads" = "yes"; then
-	THREAD_LIBS="-pthread"
-	TH_SAFE="-thread-safe"
-    fi
-    AC_DEFINE([C_BSD],1,[os is BSDI BSD/OS])
-    ;;
-netbsd*)
-     if test "$have_pthreads" = "yes"; then
-	THREAD_LIBS="-lpthread"
-     fi
-    AC_DEFINE([C_BSD],1,[os is NetBSD])
-    ;;
-bsd*)
-    AC_MSG_RESULT([Unknown BSD detected. Disabling thread support.])
-    have_pthreads="no"
-    AC_DEFINE([C_BSD],1,[os is bsd flavor])
-    ;;
-beos*)
-    AC_MSG_RESULT([BeOS detected. Disabling thread support.])
-    have_pthreads="no"
-    AC_DEFINE([C_BEOS],1,[os is beos])
-    ;;
-x86:Interix*)
-    AC_DEFINE([C_INTERIX],1,[os is Interix])
-    ;;
-darwin*)
-    AC_DEFINE([C_BSD],1,[os is bsd flavor])
-    AC_DEFINE([C_DARWIN],1,[os is darwin])
-    AC_DEFINE([BIND_8_COMPAT],1,[enable bind8 compatibility])
-    AC_DEFINE([CLAMAUTH],1,[use ClamAuth])
-    use_netinfo="yes"
-    ;;
-os2*)
-    CLAMDSCAN_LIBS="$CLAMDSCAN_LIBS -lsyslog"
-    FRESHCLAM_LIBS="$FRESHCLAM_LIBS -lsyslog"
-    CLAMD_LIBS="$CLAMD_LIBS -lsyslog"
-    CLAMAV_MILTER_LIBS="$CLAMAV_MILTER_LIBS -lsyslog"
-    if test "$have_pthreads" = "yes"; then
-	THREAD_LIBS="-lpthread"
-	TH_SAFE="-thread-safe"
-    fi
-    AC_DEFINE([C_OS2],1,[os is OS/2])
-    ;;
-sco*)
-    dnl njh@bandsman.sco.uk: SCO Unix port
-    dnl FRESHCLAM_LIBS="-lsocket"
-    dnl CLAMD_LIBS="-lsocket"
-    dnl CLAMAV_MILTER_LIBS="$CLAMAV_MILTER_LIBS -lsocket"
-    ;;
-hpux*)
-    if test "$have_pthreads" = "yes"; then
-	THREAD_LIBS="-lpthread"
-	TH_SAFE="-thread-safe"
-    fi
-    AC_DEFINE([C_HPUX],1,[os is hpux])
-    if test "$have_mempool" = "yes"; then
-	LDFLAGS="$LDFLAGS -Wl,+pd,1M"
-    fi
-    ;;
-aix*)
-    if test "$have_pthreads" = "yes"; then
-	THREAD_LIBS="-lpthread"
-	TH_SAFE="-thread-safe"
-	AC_DEFINE([_THREAD_SAFE],1,[thread safe])
-    fi
-    AC_DEFINE([C_AIX],1,[os is aix])
-    ;;
-*-*-osf*)
-    if test "$have_pthreads" = "yes"; then
-	THREAD_LIBS="-pthread"
-	TH_SAFE="-thread-safe"
-	AC_DEFINE([_POSIX_PII_SOCKET],1,[POSIX compatibility])
-    fi
-    AC_DEFINE([C_OSF],1,[os is osf/tru64])
-    ;;
-nto-qnx*)
-    AC_DEFINE([C_QNX6],1,[os is QNX 6.x.x])
-    ;;
-irix*)
-    if test "$have_pthreads" = "yes"; then
-	THREAD_LIBS="-lpthread"
-	TH_SAFE="-thread-safe"
-    fi
-    LIBS="$LIBS -lgen"
-    AC_DEFINE([C_IRIX],1,[os is irix])
-    ;;
-interix*)
-    AC_DEFINE([C_INTERIX],1,[os is interix])
-    if test "$test_clamav" = "yes"; then
-	if test ! -r /etc/passwd; then
-	   test_clamav="no"
-	fi
-    fi
-    if test "$have_pthreads" = "yes"; then
-	THREAD_LIBS="-lpthread"
-	TH_SAFE="-thread-safe"
-    fi
-    ;;
-gnu*)
-    AC_DEFINE([C_GNU_HURD],1,[target is gnu-hurd])
-    if test "$have_pthreads" = "yes"; then
-       THREAD_LIBS="-lpthread"
-       TH_SAFE="-thread-safe"
-    fi
-    ;;
-*)
-    ;;
-esac
-
-AC_SUBST([LIBCLAMAV_LIBS])
-AC_SUBST([CLAMD_LIBS])
-AC_SUBST([CLAMAV_MILTER_LIBS])
-AC_SUBST([FRESHCLAM_LIBS])
-AC_SUBST([CLAMDSCAN_LIBS])
-AC_SUBST([TH_SAFE])
-AC_SUBST([THREAD_LIBS])
-AC_SUBST([CLAMSUBMIT_LIBS])
-AC_SUBST([CLAMSUBMIT_CFLAGS])
-
-dnl --enable-milter
-if test "$have_milter" = "yes"; then
-    dnl libmilter checking code adapted from spamass-milter by
-    dnl Tom G. Christensen <tgc@statsbiblioteket.dk>
-
-    dnl Check for libmilter and it's header files in the usual locations
-    save_LIBS="$LIBS"
-    CLAMAV_MILTER_LIBS="$CLAMAV_MILTER_LIBS -lpthread"
-    if test -d /usr/lib/libmilter ; then
-	CLAMAV_MILTER_LIBS="$CLAMAV_MILTER_LIBS -L/usr/lib/libmilter"
-    fi
-    LIBS="$LIBS -lmilter $CLAMAV_MILTER_LIBS"
-    AC_CHECK_LIB([milter],[mi_stop],[CLAMAV_MILTER_LIBS="-lmilter $CLAMAV_MILTER_LIBS"],[
-	dnl Older sendmails require libsm or libsmutil for support functions
-	AC_SEARCH_LIBS([strlcpy], [sm smutil], [test "$ac_cv_search_strlcpy" = "none required" || CLAMAV_MILTER_XLIB="$ac_cv_search_strlcpy"])
-	LIBS="$save_LIBS $CLAMAV_MILTER_LIBS $CLAMAV_MILTER_XLIB"
-	$as_unset ac_cv_lib_milter_mi_stop
-	AC_CHECK_LIB([milter],[mi_stop],[CLAMAV_MILTER_LIBS="-lmilter $CLAMAV_MILTER_XLIB $CLAMAV_MILTER_LIBS"],[
-	    AC_MSG_ERROR([Cannot find libmilter])
-	])
-    ])
-    LIBS="$save_LIBS"
-    AC_CHECK_HEADERS([libmilter/mfapi.h],[have_milter="yes"],[
-	AC_MSG_ERROR([Please install mfapi.h from the sendmail distribution])
-    ])
-fi
-
-AM_CONDITIONAL([BUILD_CLAMD],[test "$have_pthreads" = "yes"])
-AM_CONDITIONAL([HAVE_MILTER],[test "$have_milter" = "yes"])
-
-if test "$have_pthreads" = "yes"
-then
-    save_LIBS="$LIBS"
-    LIBS="$THREAD_LIBS $LIBS"
-    AC_CHECK_FUNCS([sched_yield pthread_yield])
-    LIBS="$save_LIBS"
-    AC_DEFINE([BUILD_CLAMD], 1, "build clamd")
-    dnl define these here, so we don't forget any system
-    AC_DEFINE([CL_THREAD_SAFE],1,[thread safe])
-    AC_DEFINE([_REENTRANT],1,[thread safe])
-fi
-
-AC_CHECK_FUNCS([enable_extended_FILE_stdio])
-
-dnl Check for readdir_r and number of its arguments
-dnl Code from libwww/configure.in
-
-AC_MSG_CHECKING([for readdir_r])
-if test -z "$ac_cv_readdir_args"; then
-    AC_TRY_COMPILE(
-    [
-#include <sys/types.h>
-#include <dirent.h>
-    ],
-    [
-    struct dirent dir, *dirp;
-    DIR *mydir;
-    dirp = readdir_r(mydir, &dir);
-    ], ac_cv_readdir_args=2)
-fi
-if test -z "$ac_cv_readdir_args"; then
-    AC_TRY_COMPILE(
-        [
-#include <sys/types.h>
-#include <dirent.h>
-    ],
-    [
-        struct dirent dir, *dirp;
-        DIR *mydir;
-        int rc;
-        rc = readdir_r(mydir, &dir, &dirp);
-    ], ac_cv_readdir_args=3)
-fi
-
-AC_ARG_ENABLE([readdir_r],
-[  --enable-readdir_r		    enable support for readdir_r],
-enable_readdir_r=$enableval, enable_readdir_r="no")
-
-if test "$enable_readdir_r" = "no"; then
-    AC_MSG_RESULT(support disabled)
-elif test -z "$ac_cv_readdir_args"; then
-    AC_MSG_RESULT(no)
-else
-    if test "$ac_cv_readdir_args" = 2; then
-	AC_DEFINE([HAVE_READDIR_R_2],1,[readdir_r takes 2 arguments])
-    elif test "$ac_cv_readdir_args" = 3; then
-	AC_DEFINE([HAVE_READDIR_R_3],1,[readdir_r takes 3 arguments])
-    fi
-    AC_MSG_RESULT([yes, and it takes $ac_cv_readdir_args arguments])
-fi
-
-AC_MSG_CHECKING([for ctime_r])
-if test "$ac_cv_func_ctime_r" = "yes"; then
-    AC_TRY_COMPILE([
-	#include <time.h>
-    ],[
-	char buf[31];
-	time_t t;
-	ctime_r(&t, buf, 30);
-    ],[
-	ac_cv_ctime_args=3
-	AC_DEFINE([HAVE_CTIME_R_3],1,[ctime_r takes 3 arguments])
-    ],[
-	ac_cv_ctime_args=2
-	AC_DEFINE([HAVE_CTIME_R_2],1,[ctime_r takes 2 arguments])
-    ])
-
-    AC_MSG_RESULT([yes, and it takes $ac_cv_ctime_args arguments])
-fi
-
-dnl Determine socklen_t type. Code from lftp.
-AC_MSG_CHECKING([for socklen_t])
-AC_CACHE_VAL([ac_cv_socklen_t],
-[
-    ac_cv_socklen_t=no
-    AC_TRY_COMPILE([
-	#include <sys/types.h>
-        #include <sys/socket.h>
-    ],
-    [
-	socklen_t len;
-        getpeername(0,0,&len);
-    ],
-    [
-	ac_cv_socklen_t=yes
-    ])
-])
-AC_MSG_RESULT([$ac_cv_socklen_t])
-    if test $ac_cv_socklen_t = no; then
-    AC_MSG_CHECKING([for socklen_t equivalent])
-    AC_CACHE_VAL([ac_cv_socklen_t_equiv],
-    [
-	ac_cv_socklen_t_equiv=int
-        for t in int size_t unsigned long "unsigned long"; do
-	    AC_TRY_COMPILE([
-		#include <sys/types.h>
-		#include <sys/socket.h>
-	    ],
-            [
-		$t len;
-		getpeername(0,0,&len);
-            ],
-            [
-		ac_cv_socklen_t_equiv="$t"
-		break
-            ])
-	done
-    ])
-    AC_MSG_RESULT([$ac_cv_socklen_t_equiv])
-    AC_DEFINE_UNQUOTED([socklen_t], $ac_cv_socklen_t_equiv, [Define to "int" if <sys/socket.h> does not define.])
-fi
-
-dnl Check for clamav in /etc/passwd
-if test "$test_clamav" = "yes"
-then
-    dnl parse /etc/passwd
-    if test "$use_id" = "no"
-    then
-	AC_MSG_CHECKING([for $clamav_user in /etc/passwd])
-	if test -r /etc/passwd; then
-	    clamavuser=`cat /etc/passwd|grep "^$clamav_user:"`
-	    clamavgroup=`cat /etc/group|grep "^$clamav_group:"`
-	fi
-    else
-	AC_MSG_CHECKING([for $clamav_user using id])
-	id $clamav_user > /dev/null 2>&1
-	if test "$?" = 0 ; then
-	    clamavuser=1
-	    AC_PATH_PROG(GETENT, getent)
-	    if test -n "$GETENT" ; then
-		clamavgroup=`$GETENT group | grep "^${clamav_group}:"`
-	    else
-		clamavgroup=`cat /etc/group|grep $clamav_group`
-	    fi
-	fi
-    fi
-
-    if test "$use_netinfo" = "yes"
-    then
-	if test -x /usr/bin/dscl; then
-	    AC_MSG_CHECKING([for $clamav_user using dscl])
-	    clamavuser=`/usr/bin/dscl . -list /Users |grep ${clamav_user}`
-	    clamavgroup=`/usr/bin/dscl . -list /Groups |grep ${clamav_group}`
-	else
-	    AC_MSG_CHECKING([for $clamav_user using netinfo])
-	    clamavuser=`/usr/bin/nidump passwd . |grep ${clamav_user}`
-	    clamavgroup=`/usr/bin/nidump group . |grep ${clamav_group}`
-	fi
-    fi
-
-    if test "$use_yp" = "yes"
-    then
-	AC_MSG_CHECKING([for $clamav_user using ypmatch])
-        clamavuser=`ypmatch ${clamav_user} passwd`
-        clamavgroup=`ypmatch ${clamav_group} group`
-    fi
-
-    if test -z "$clamavuser" || test -z "$clamavgroup"
-    then
-	AC_MSG_RESULT(no)
-	AC_MSG_ERROR([User $clamav_user (and/or group $clamav_group) does not exist. Please read the documentation !])
-    else
-	AC_MSG_RESULT([yes, user $clamav_user and group $clamav_group])
-        CLAMAVUSER="$clamav_user"
-        CLAMAVGROUP="$clamav_group"
-        AC_SUBST([CLAMAVUSER])
-        AC_SUBST([CLAMAVGROUP])
-    fi
-fi
-
-dnl check for __attribute__((packed))
-dnl but only on compilers claiming to be gcc compatible
-dnl because for example Sun's compiler silently ignores the packed attribute.
-AC_MSG_CHECKING([for structure packing via __attribute__((packed))])
-AC_CACHE_VAL([have_cv_attrib_packed],[
-	AC_TRY_COMPILE(,
-		[#ifdef __GNUC__
-		 struct { int i __attribute__((packed)); } s;
-		 #else
-		 #error Only checking for packed attribute on gcc-like compilers
-		 #endif],
-		[have_cv_attrib_packed=yes],
-		[have_cv_attrib_packed=no])
-	])
-AC_MSG_RESULT([$have_cv_attrib_packed])
-
-if test "$have_cv_attrib_packed" = no; then
-	AC_MSG_CHECKING([for structure packing via pragma])
-	AC_CACHE_VAL([have_cv_pragma_pack],[
-		AC_TRY_RUN([
-			    int main(int argc, char **argv) {
-#pragma pack(1)			/* has to be in column 1 ! */
-			struct { char c; long l; } s;
-			return sizeof(s)==sizeof(s.c)+sizeof(s.l) ? 0:1; } ],
-			[have_cv_pragma_pack=yes],
-			[have_cv_pragma_pack=no])
-		])
-	AC_MSG_RESULT([$have_cv_pragma_pack])
-	if test "$have_cv_pragma_pack" = yes; then
-		AC_DEFINE([HAVE_PRAGMA_PACK], 1, "pragma pack")
-	else
-		AC_MSG_CHECKING([for structure packing via hppa/hp-ux pragma])
-		AC_CACHE_VAL([have_cv_pragma_pack_hpux],[
-			AC_TRY_RUN([
-			/* hppa/hp-ux wants pragma outside of function */
-#pragma pack 1 /* has to be in column 1 ! */
-			struct { char c; long l; } s;
-			    int main(int argc, char **argv) {
-			return sizeof(s)==sizeof(s.c)+sizeof(s.l) ? 0:1; } ],
-			[have_cv_pragma_pack_hpux=yes],
-			[have_cv_pragma_pack_hpux=no])
-		])
-		AC_MSG_RESULT([$have_cv_pragma_pack_hpux])
-		AC_DEFINE([HAVE_PRAGMA_PACK_HPPA], 1, "pragma pack hppa/hp-ux style")
-	fi
-fi
-
-dnl check for __attribute__((aligned))
-AC_MSG_CHECKING([for type aligning via __attribute__((aligned))])
-AC_CACHE_VAL([have_cv_attrib_aligned],[
-	AC_TRY_COMPILE(,
-		[typedef int cl_aligned_int __attribute__((aligned));],
-		[have_cv_attrib_aligned=yes],
-		[have_cv_attrib_aligned=no])
-	])
-AC_MSG_RESULT([$have_cv_attrib_aligned])
-
-if test "$have_cv_attrib_packed" = no -a "$have_cv_pragma_pack" = no -a "$have_cv_pragma_pack_hpux" = no; then
-	AC_MSG_ERROR(Need to know how to pack structures with this compiler)
-fi
-
-if test "$have_cv_attrib_packed" = yes; then
-	AC_DEFINE([HAVE_ATTRIB_PACKED], 1, [attrib packed])
-fi
-
-if test "$have_cv_attrib_aligned" = yes; then
-	AC_DEFINE([HAVE_ATTRIB_ALIGNED], 1, [attrib aligned])
-fi
-
-dnl Sanity check that struct packing works
-AC_MSG_CHECKING([that structure packing works])
-AC_CACHE_VAL([have_cv_struct_pack],[
-    AC_TRY_RUN([
-#ifndef HAVE_ATTRIB_PACKED
-#define __attribute__(x)
-#endif
-#ifdef HAVE_PRAGMA_PACK
-#pragma pack(1) /* has to be in column 1 ! */
-#endif
-#ifdef HAVE_PRAGMA_PACK_HPPA
-#pragma pack 1 /* has to be in column 1 ! */
-#endif
-
-struct { char c __attribute__((packed)); long l __attribute__((packed)); } s;
-
-#ifdef HAVE_PRAGMA_PACK
-#pragma pack()
-#endif
-#ifdef HAVE_PRAGMA_PACK_HPPA
-#pragma pack
-#endif
-
-struct { char c; long l;} s2;
-
-#ifdef HAVE_PRAGMA_PACK
-#pragma pack(1) /* has to be in column 1 ! */
-#endif
-#ifdef HAVE_PRAGMA_PACK_HPPA
-#pragma pack 1 /* has to be in column 1 ! */
-#endif
-
-struct { char c; long l; } __attribute__((packed)) s3;
-
-#ifdef HAVE_PRAGMA_PACK
-#pragma pack()
-#endif
-#ifdef HAVE_PRAGMA_PACK_HPPA
-#pragma pack
-#endif
-
-    int main(int argc, char **argv) {
-        if (sizeof(s)!=sizeof(s.c)+sizeof(s.l))
-	    return 1;
-	if (sizeof(s) != sizeof(s3))
-	    return 2;
-	return (sizeof(s2) >= sizeof(s)) ? 0 : 3;
-    }],
-    [have_cv_struct_pack=yes],
-    [have_cv_struct_pack=no],
-    [have_cv_struct_pack=yes])
-])
-AC_MSG_RESULT([$have_cv_struct_pack])
-
-if test "$have_cv_struct_pack" = "no"; then
-    AC_MSG_ERROR([Structure packing seems to be available, but is not working with this compiler])
-fi
-
-dnl Check if <sys/select.h> needs to be included for fd_set
-AC_MSG_CHECKING([for fd_set])
-AC_HEADER_EGREP([fd_mask], [sys/select.h], [have_fd_set=yes])
-if test "$have_fd_set" = yes; then
-	AC_DEFINE([HAVE_SYS_SELECT_H], 1, "have <sys/select.h>")
-	AC_MSG_RESULT([yes, found in sys/select.h])
-else
-	AC_TRY_COMPILE([#include <sys/time.h>
-			#include <sys/types.h>
-			#ifdef HAVE_UNISTD_H
-			#include <unistd.h>
-			#endif],
-		[fd_set readMask, writeMask;], have_fd_set=yes, have_fd_set=no)
-	if test "$have_fd_set" = yes; then
-		AC_MSG_RESULT([yes, found in sys/types.h])
-	else
-		AC_DEFINE([NO_FD_SET], 1, "no fd_set")
-		AC_MSG_RESULT(no)
-	fi
-fi
-
-AC_MSG_CHECKING([default FD_SETSIZE value])
-AC_TRY_RUN([
-#include <stdio.h>
-#include <unistd.h>
-#include <sys/time.h>
-#ifdef HAVE_SYS_SELECT_H
-#include <sys/select.h>
-#endif
-#ifdef HAVE_SYS_TYPES_H
-#include <sys/types.h>
-#endif
-#include <errno.h>
-int main(void) {
-        FILE *fp = fopen("conftestval", "w");
-	if(fp) {
-		if(fprintf (fp, "%d\n", FD_SETSIZE) < 1)  {
-			perror("fprintf failed");
-			return errno;
-		}
-	} else {
-		perror("fopen failed");
-		return errno;
-	}
-        return 0;
-}
-],
-DEFAULT_FD_SETSIZE=`cat conftestval`,
-DEFAULT_FD_SETSIZE=256,
-DEFAULT_FD_SETSIZE=256)
-AC_MSG_RESULT([$DEFAULT_FD_SETSIZE])
-AC_DEFINE_UNQUOTED([DEFAULT_FD_SETSIZE], $DEFAULT_FD_SETSIZE, "default FD_SETSIZE value")
-
-AC_MSG_CHECKING([stat64])
-AC_TRY_RUN([
-#define _LARGEFILE_SOURCE
-#define _LARGEFILE64_SOURCE
-#include <stdio.h>
-#include <sys/types.h>
-#include <sys/stat.h>
-#include <unistd.h>
-#include <errno.h>
-
-int main(void) {
-    struct stat64 sb;
-
-    if (stat64(".", &sb) == -1)
-        return errno;
-
-    return 0;
-}
-],
-[enable_stat64=yes],
-[enable_stat64=no],
-[enable_stat64=no],
-)
-
-if test "$enable_stat64" != "no"; then
-AC_DEFINE([HAVE_STAT64],1,[enable stat64])
-CFLAGS="$CFLAGS -D_LARGEFILE_SOURCE -D_LARGEFILE64_SOURCE"
-fi
-AC_MSG_RESULT([$enable_stat64])
-
-dnl Check signed right shift implementation
-AC_MSG_CHECKING([whether signed right shift is sign extended])
-AC_TRY_RUN([int main(void){int a=-1;int b=a>>1;return(a!=b);}],
-    [have_signed_rightshift_extended=yes],
-    [have_signed_rightshift_extended=no],
-    [have_signed_rightshift_extended=no])
-if test $have_signed_rightshift_extended = yes; then
-    AC_DEFINE([HAVE_SAR], 1, [Define signed right shift implementation])
-fi
-AC_MSG_RESULT([$have_signed_rightshift_extended]);
-
-AC_C_FDPASSING
-
-AC_DEFINE_UNQUOTED([VERSION],"$VERSION",[Version number of package])
-AC_DEFINE_UNQUOTED([VERSION_SUFFIX],"$VERSION_SUFFIX",[Version suffix for package])
-
-AC_ARG_ENABLE(clamdtop,
-	      AC_HELP_STRING([--enable-clamdtop],
-			     [Enable 'clamdtop' tool @<:@default=auto@:>@]),
-[enable_clamdtop=$enableval], [enable_clamdtop="auto"])
-
-if test "$enable_clamdtop" != "no"; then
-
-AC_LIB_FIND([ncurses], [ncurses/ncurses.h],
-	    AC_LANG_PROGRAM([#include <ncurses/ncurses.h>],
-			    [initscr(); KEY_RESIZE;]),
-	    [CURSES_CPPFLAGS="$INCNCURSES"; CURSES_LIBS="$LTLIBNCURSES";
-	     CURSES_INCLUDE="<ncurses/ncurses.h>"],
-	    [])
-
-if test "X$HAVE_LIBNCURSES" != "Xyes"; then
-    HAVE_LIBNCURSES=
-    AC_LIB_FIND([ncurses], [ncurses.h],
-	    AC_LANG_PROGRAM([#include <ncurses.h>],
-			    [initscr(); KEY_RESIZE;]),
-	    [CURSES_CPPFLAGS="$INCNCURSES"; CURSES_LIBS="$LTLIBNCURSES";
-	     CURSES_INCLUDE="<ncurses.h>"],
-	    [])
-fi
-
-if test "X$HAVE_LIBNCURSES" != "Xyes"; then
-    AC_LIB_FIND([pdcurses],[curses.h],
-			    AC_LANG_PROGRAM([#include <curses.h>],
-					    [initscr(); KEY_RESIZE;]),
-			    [CURSES_CPPFLAGS="$INCPDCURSES";
-			     CURSES_LIBS="$LTLIBPDCURSES";
-			     CURSES_INCLUDE="<curses.h>"],
-			    [AC_MSG_WARN([****** not building clamdtop: ncurses not found])])
-fi
-
-if test "x$CURSES_LIBS" = "x" -a "$enable_clamdtop" = "yes"; then
-    AC_MSG_ERROR([
-
-ERROR!  Clamdtop was configured, but not found.  You need to install libncurses5-dev.
-])
-fi
-
-fi
-
-AC_DEFINE_UNQUOTED([CURSES_INCLUDE], $CURSES_INCLUDE, [curses header location])
-AC_SUBST([CURSES_CPPFLAGS])
-AC_SUBST([CURSES_LIBS])
-AM_CONDITIONAL([HAVE_CURSES],
-	       [test "X$HAVE_LIBNCURSES" = "Xyes" || test "X$HAVE_LIBPDCURSES" = "Xyes"])
-
-AC_ARG_ENABLE([distcheck-werror],
-	      AC_HELP_STRING([--enable-distcheck-werror],
-			     [enable warnings as error for distcheck
-			      @<:@default=no@:>@]),
-[enable_distcheckwerror=$enableval],[enable_distcheckwerror="no"])
-
-# Enable distcheck warnings and Werror only for gcc versions that support them,
-# and only after we've run the configure tests.
-# Some configure tests fail (like checking for cos in -lm) if we enable these
-# Werror flags for configure too (for example -Wstrict-prototypes makes
-# configure think that -lm doesn't have cos, hence its in libc).
-WERR_CFLAGS=
-WERR_CFLAGS_MILTER=
-if test "x$enable_distcheckwerror" = "xyes"; then
-    if test "$distcheck_enable_flags" = "1"; then
-	WERR_COMMON="-Wno-pointer-sign -Werror-implicit-function-declaration -Werror -Wextra -Wall -Wno-error=strict-aliasing -Wno-error=bad-function-cast -Wbad-function-cast -Wcast-align -Wendif-labels -Wfloat-equal -Wformat=2 -Wformat-security -Wmissing-declarations -Wmissing-prototypes -Wno-error=missing-prototypes -Wnested-externs -Wno-error=nested-externs -Wpointer-arith -Wstrict-prototypes -Wno-error=strict-prototypes -Wno-switch -Wno-switch-enum -Wundef -Wstrict-overflow=1 -Winit-self -Wmissing-include-dirs -Wdeclaration-after-statement -Waggregate-return -Wmissing-format-attribute -Wno-error=missing-format-attribute -Wno-error=type-limits -Wno-error=unused-but-set-variable -Wno-error=unused-function -Wno-error=unused-value -Wno-error=unused-variable -Wcast-qual -Wno-error=cast-qual -Wno-error=sign-compare -Wshadow -Wno-error=shadow -Wno-error=uninitialized -fdiagnostics-show-option -Wno-unused-parameter -Wno-error=unreachable-code -Winvalid-pch -Wno-error=invalid-pch -O2 -D_FORTIFY_SOURCE=2 -fstack-protector-all -Wstack-protector -Wno-error=aggregate-return"
-	WERR_CFLAGS="$WERR_COMMON -Wwrite-strings"
-	WERR_CFLAGS_MILTER="$WERR_COMMON -Wno-error=format-nonliteral"
-    fi
-fi
-AC_SUBST([WERR_CFLAGS])
-AC_SUBST([WERR_CFLAGS_MILTER])
-
-AC_ARG_ENABLE([llvm],AC_HELP_STRING([--enable-llvm],
-				    [Enable 'llvm' JIT/verifier support @<:@default=auto@:>@]),
-				    [enable_llvm=$enableval], [enable_llvm="auto"])
-
-if test "$enable_llvm" != "no"; then
-    dnl Try to configure subdir, optionally
-    AC_CONFIG_SUBDIRS_OPTIONAL([libclamav/c++])
-fi
-
-AC_ARG_ENABLE([sha-collector-for-internal-use], [], [enable_sha_collector="yes"], [enable_sha_collector="no"])
-if test "$enable_sha_collector" != "no"; then
-    AC_DEFINE([HAVE__INTERNAL__SHA_COLLECT], 1, [For internal use only - DO NOT DEFINE])
-fi
-=======
 m4_include([m4/reorganization/libs/libz.m4])
 m4_include([m4/reorganization/libs/bzip.m4])
 m4_include([m4/reorganization/libs/unrar.m4])
@@ -1383,7 +128,6 @@
 m4_include([m4/reorganization/libs/openssl.m4])
 
 m4_include([m4/reorganization/substitutions.m4])
->>>>>>> a1cbd793
 
 AM_CONDITIONAL([ENABLE_CLAMSUBMIT], [test "$have_curl" = "yes"])
 
